--- conflicted
+++ resolved
@@ -272,45 +272,6 @@
 	d->rawData = rawData;
 }
 
-<<<<<<< HEAD
-QDebug operator<<(QDebug dbg, XMPP::NameRecord::Type type) {
-	dbg.nospace() << "XMPP::NameRecord::";
-
-	switch (type) {
-	case XMPP::NameRecord::A:
-		dbg.nospace() << "A";
-		break;
-	case XMPP::NameRecord::Aaaa:
-		dbg.nospace() << "Aaaa";
-		break;
-	case XMPP::NameRecord::Mx:
-		dbg.nospace() << "Mx";
-		break;
-	case XMPP::NameRecord::Srv:
-		dbg.nospace() << "Srv";
-		break;
-	case XMPP::NameRecord::Cname:
-		dbg.nospace() << "Cname";
-		break;
-	case XMPP::NameRecord::Ptr:
-		dbg.nospace() << "Ptr";
-		break;
-	case XMPP::NameRecord::Txt:
-		dbg.nospace() << "Txt";
-		break;
-	case XMPP::NameRecord::Hinfo:
-		dbg.nospace() << "Hinfo";
-		break;
-	case XMPP::NameRecord::Ns:
-		dbg.nospace() << "Ns";
-		break;
-	case XMPP::NameRecord::Null:
-		dbg.nospace() << "Null";
-		break;
-	case XMPP::NameRecord::Any:
-		dbg.nospace() << "Any";
-		break;
-=======
 QDebug operator<<(QDebug dbg, XMPP::NameRecord::Type type)
 {
 	dbg.nospace() << "XMPP::NameRecord::";
@@ -350,29 +311,20 @@
 		case XMPP::NameRecord::Any:
 			dbg.nospace() << "Any";
 			break;
->>>>>>> a5bf3926
 	}
 
 	return dbg;
 }
 
-<<<<<<< HEAD
-QDebug operator<<(QDebug dbg, const XMPP::NameRecord& record) {
-=======
 QDebug operator<<(QDebug dbg, const XMPP::NameRecord &record)
 {
->>>>>>> a5bf3926
 	dbg.nospace() << "XMPP::NameRecord("
 		<< "owner=" << record.owner()
 		<< ", ttl=" << record.ttl()
 		<< ", type=" << record.type();
 
-<<<<<<< HEAD
-	switch (record.type()) {
-=======
 	switch(record.type())
 	{
->>>>>>> a5bf3926
 		case XMPP::NameRecord::A:
 		case XMPP::NameRecord::Aaaa:
 			dbg.nospace() << ", address=" << record.address();
@@ -401,24 +353,17 @@
 			dbg.nospace() << ", cpu=" << record.cpu() << ", os=" << record.os();
 			break;
 		case XMPP::NameRecord::Null:
-<<<<<<< HEAD
+			dbg.nospace() << ", size=" << record.rawData().size();
+			break;
 		case XMPP::NameRecord::Any:
 			dbg.nospace() << ", <unknown>";
-=======
-			dbg.nospace() << ", size=" << record.rawData().size();
-			break;
-		case XMPP::NameRecord::Any:
-			// can't happen
-			Q_ASSERT(0);
->>>>>>> a5bf3926
+			// should not happen
+			Q_ASSERT(false);
 			break;
 	}
 
 	dbg.nospace() << ")";
-<<<<<<< HEAD
-
-=======
->>>>>>> a5bf3926
+
 	return dbg;
 }
 
@@ -1130,27 +1075,6 @@
 	}
 }
 
-<<<<<<< HEAD
-QDebug operator<<(QDebug dbg, XMPP::NameResolver::Error e) {
-	dbg.nospace() << "XMPP::NameResolver::";
-
-	switch (e) {
-	case XMPP::NameResolver::ErrorGeneric:
-		dbg.nospace() << "ErrorGeneric";
-		break;
-	case XMPP::NameResolver::ErrorNoName:
-		dbg.nospace() << "ErrorNoName";
-		break;
-	case XMPP::NameResolver::ErrorTimeout:
-		dbg.nospace() << "ErrorTimeout";
-		break;
-	case XMPP::NameResolver::ErrorNoLocal:
-		dbg.nospace() << "ErrorNoLocal";
-		break;
-	case XMPP::NameResolver::ErrorNoLongLived:
-		dbg.nospace() << "ErrorNoLongLive";
-		break;
-=======
 QDebug operator<<(QDebug dbg, XMPP::NameResolver::Error e)
 {
 	dbg.nospace() << "XMPP::NameResolver::";
@@ -1172,16 +1096,12 @@
 		case XMPP::NameResolver::ErrorNoLongLived:
 			dbg.nospace() << "ErrorNoLongLived";
 			break;
->>>>>>> a5bf3926
 	}
 
 	return dbg;
 }
 
-<<<<<<< HEAD
-
-=======
->>>>>>> a5bf3926
+
 //----------------------------------------------------------------------------
 // ServiceBrowser
 //----------------------------------------------------------------------------
