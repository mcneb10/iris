/*
 * bsocket.cpp - QSocket wrapper based on Bytestream with SRV DNS support
 * Copyright (C) 2003  Justin Karneges
 * Copyright (C) 2009-2010  Dennis Schridde
 *
 * This library is free software; you can redistribute it and/or
 * modify it under the terms of the GNU Lesser General Public
 * License as published by the Free Software Foundation; either
 * version 2.1 of the License, or (at your option) any later version.
 *
 * This library is distributed in the hope that it will be useful,
 * but WITHOUT ANY WARRANTY; without even the implied warranty of
 * MERCHANTABILITY or FITNESS FOR A PARTICULAR PURPOSE.  See the GNU
 * Lesser General Public License for more details.
 *
 * You should have received a copy of the GNU Lesser General Public
 * License along with this library; if not, write to the Free Software
 * Foundation, Inc., 51 Franklin Street, Fifth Floor, Boston, MA 02110-1301 USA
 *
 */

#include <QTcpSocket>
#include <QHostAddress>
#include <QMetaType>

#include <limits>

#include "bsocket.h"

//#include "safedelete.h"

//#define BS_DEBUG

#ifdef BS_DEBUG
# define BSDEBUG (qDebug() << this << "#" << __FUNCTION__ << ":")
#endif


#define READBUFSIZE 65536

// CS_NAMESPACE_BEGIN

class QTcpSocketSignalRelay : public QObject
{
	Q_OBJECT
public:
	QTcpSocketSignalRelay(QTcpSocket *sock, QObject *parent = 0)
	:QObject(parent)
	{
		qRegisterMetaType<QAbstractSocket::SocketError>("QAbstractSocket::SocketError");
		connect(sock, SIGNAL(hostFound()), SLOT(sock_hostFound()), Qt::QueuedConnection);
		connect(sock, SIGNAL(connected()), SLOT(sock_connected()), Qt::QueuedConnection);
		connect(sock, SIGNAL(disconnected()), SLOT(sock_disconnected()), Qt::QueuedConnection);
		connect(sock, SIGNAL(readyRead()), SLOT(sock_readyRead()), Qt::QueuedConnection);
		connect(sock, SIGNAL(bytesWritten(qint64)), SLOT(sock_bytesWritten(qint64)), Qt::QueuedConnection);
		connect(sock, SIGNAL(error(QAbstractSocket::SocketError)), SLOT(sock_error(QAbstractSocket::SocketError)), Qt::QueuedConnection);
	}

signals:
	void hostFound();
	void connected();
	void disconnected();
	void readyRead();
	void bytesWritten(qint64);
	void error(QAbstractSocket::SocketError);

public slots:
	void sock_hostFound()
	{
		emit hostFound();
	}

	void sock_connected()
	{
		emit connected();
	}

	void sock_disconnected()
	{
		emit disconnected();
	}

	void sock_readyRead()
	{
		emit readyRead();
	}

	void sock_bytesWritten(qint64 x)
	{
		emit bytesWritten(x);
	}

	void sock_error(QAbstractSocket::SocketError x)
	{
		emit error(x);
	}
};


class BSocket::Private
{
public:
	Private()
	{
		qsock = 0;
		qsock_relay = 0;
		resolver = 0;
	}

	QTcpSocket *qsock;
	QTcpSocketSignalRelay *qsock_relay;
	int state;

	QString domain; //!< Domain we are currently connected to
	QString host; //!< Hostname we are currently connected to
	QHostAddress address; //!< IP address we are currently connected to
	quint16 port; //!< Port we are currently connected to

	//SafeDelete sd;

	/*!
	 * Resolver used for lookups,
	 * will be destroyed and recreated after each lookup
	 */
	XMPP::ServiceResolver *resolver;
};

BSocket::BSocket(QObject *parent)
:ByteStream(parent)
{
	d = new Private;
	reset();
}

BSocket::~BSocket()
{
	reset(true);
	delete d;
}

/*
Recreate teh resolver,
a safety measure in case the resolver behaves strange when doing multiple lookups in a row
*/
void BSocket::recreate_resolver() {
	if (d->resolver) {
		disconnect(d->resolver);
		d->resolver->stop();
		d->resolver->deleteLater();
	}

	d->resolver = new XMPP::ServiceResolver;
}

void BSocket::reset(bool clear)
{
#ifdef BS_DEBUG
<<<<<<< HEAD
	BSDEBUG;
=======
	qDebug("BSocket::reset(%s)", clear?"true":"false");
>>>>>>> bcafd6fe
#endif
	if(d->qsock) {
		delete d->qsock_relay;
		d->qsock_relay = 0;

		/*d->qsock->disconnect(this);

		if(!clear && d->qsock->isOpen() && d->qsock->isValid()) {*/
			// move remaining into the local queue
			QByteArray block(d->qsock->bytesAvailable(), 0);
			d->qsock->read(block.data(), block.size());
			appendRead(block);
		//}

		//d->sd.deleteLater(d->qsock);
		d->qsock->deleteLater();
		d->qsock = 0;
	}
	else {
		if(clear)
			clearReadBuffer();
	}

	d->state = Idle;
	d->domain = "";
	d->host = "";
	d->address = QHostAddress();
	d->port = 0;
}

void BSocket::ensureSocket()
{
	if(!d->qsock) {
		d->qsock = new QTcpSocket(this);
#if QT_VERSION >= 0x030200
		d->qsock->setReadBufferSize(READBUFSIZE);
#endif
		d->qsock_relay = new QTcpSocketSignalRelay(d->qsock, this);
		connect(d->qsock_relay, SIGNAL(hostFound()), SLOT(qs_hostFound()));
		connect(d->qsock_relay, SIGNAL(connected()), SLOT(qs_connected()));
		connect(d->qsock_relay, SIGNAL(disconnected()), SLOT(qs_closed()));
		connect(d->qsock_relay, SIGNAL(readyRead()), SLOT(qs_readyRead()));
		connect(d->qsock_relay, SIGNAL(bytesWritten(qint64)), SLOT(qs_bytesWritten(qint64)));
		connect(d->qsock_relay, SIGNAL(error(QAbstractSocket::SocketError)), SLOT(qs_error(QAbstractSocket::SocketError)));
	}
}

/* Connect to an already resolved host */
void BSocket::connectToHost(const QHostAddress &address, quint16 port)
{
#ifdef BS_DEBUG
	BSDEBUG << "a:" << address << "p:" << port;
#endif

	reset(true);
	d->address = address;
	d->port = port;
	d->state = Connecting;

	ensureSocket();
	d->qsock->connectToHost(address, port);
}

/* Connect to a host via the specified protocol, or the default protocols if not specified */
void BSocket::connectToHost(const QString &host, quint16 port, QAbstractSocket::NetworkLayerProtocol protocol)
{
#ifdef BS_DEBUG
	BSDEBUG << "h:" << host << "p:" << port << "pr:" << protocol;
#endif

	reset(true);
	d->host = host;
	d->port = port;
	d->state = HostLookup;

	/* cleanup resolver for the new query */
	recreate_resolver();

	switch (protocol) {
		case QAbstractSocket::IPv6Protocol:
			d->resolver->setProtocol(XMPP::ServiceResolver::IPv6);
			break;
		case QAbstractSocket::IPv4Protocol:
			d->resolver->setProtocol(XMPP::ServiceResolver::IPv4);
			break;
		case QAbstractSocket::UnknownNetworkLayerProtocol:
			/* use ServiceResolver's default in this case */
			break;
	}

	connect(d->resolver, SIGNAL(resultReady(const QHostAddress&, quint16)), this, SLOT(handle_dns_ready(const QHostAddress&, quint16)));
	connect(d->resolver, SIGNAL(error(XMPP::ServiceResolver::Error)), this, SLOT(handle_dns_error(XMPP::ServiceResolver::Error)));
	d->resolver->start(host, port);
}

/* Connect to the hosts for the specified service */
void BSocket::connectToHost(const QString &service, const QString &transport, const QString &domain, quint16 port)
{
#ifdef BS_DEBUG
	BSDEBUG << "s:" << service << "t:" << transport << "d:" << domain;
#endif

	reset(true);
	d->domain = domain;
	d->state = HostLookup;

	/* cleanup resolver for the new query */
	recreate_resolver();

	connect(d->resolver, SIGNAL(resultReady(const QHostAddress&, quint16)), this, SLOT(handle_dns_ready(const QHostAddress&, quint16)));
	connect(d->resolver, SIGNAL(error(XMPP::ServiceResolver::Error)), this, SLOT(handle_dns_error(XMPP::ServiceResolver::Error)));
	d->resolver->start(service, transport, domain, port);
}

/* host resolved, now try to connect to it */
void BSocket::handle_dns_ready(const QHostAddress &address, quint16 port)
{
#ifdef BS_DEBUG
	BSDEBUG << "a:" << address << "p:" << port;
#endif

	connectToHost(address, port);
}

/* resolver failed the dns lookup */
void BSocket::handle_dns_error(XMPP::ServiceResolver::Error e) {
#ifdef BS_DEBUG
	BSDEBUG << "e:" << e;
#endif

	emit error(ErrHostNotFound);
}

/* failed to connect to host */
void BSocket::handle_connect_error(QAbstractSocket::SocketError e) {
#ifdef BS_DEBUG
	BSDEBUG << "d->r:" << d->resolver;
#endif

	/* try the next host for this service */
	Q_ASSERT(d->resolver);
	d->resolver->tryNext();
}

int BSocket::socket() const
{
	if(d->qsock)
		return d->qsock->socketDescriptor();
	else
		return -1;
}

void BSocket::setSocket(int s)
{
	reset(true);
	ensureSocket();
	d->state = Connected;
	d->qsock->setSocketDescriptor(s);
}

int BSocket::state() const
{
	return d->state;
}

bool BSocket::isOpen() const
{
	if(d->state == Connected)
		return true;
	else
		return false;
}

void BSocket::close()
{
	if(d->state == Idle)
		return;

	if(d->qsock) {
		d->qsock->close();
		d->state = Closing;
		if(d->qsock->bytesToWrite() == 0)
			reset();
	}
	else {
		reset();
	}
}

void BSocket::write(const QByteArray &a)
{
	if(d->state != Connected)
		return;
<<<<<<< HEAD
#ifdef BS_DEBUG_EXTRA
	BSDEBUG << "- [" << a.size() << "]: {" << a << "}";
=======
#ifdef BS_DEBUG
	QString s = QString::fromUtf8(a);
	qDebug("BSocket: writing [%d]: {%s}", a.size(), qPrintable(s));
>>>>>>> bcafd6fe
#endif
	d->qsock->write(a.data(), a.size());
}

QByteArray BSocket::read(int bytes)
{
	QByteArray block;
	if(d->qsock) {
		int max = bytesAvailable();
		if(bytes <= 0 || bytes > max)
			bytes = max;
		block.resize(bytes);
		d->qsock->read(block.data(), block.size());
	}
	else
		block = ByteStream::read(bytes);

<<<<<<< HEAD
#ifdef BS_DEBUG_EXTRA
	BSDEBUG << "- [" << block.size() << "]: {" << block << "}";
=======
#ifdef BS_DEBUG
	QString s = QString::fromUtf8(block);
	qDebug("BSocket: read [%d]: {%s}", block.size(), qPrintable(s));
>>>>>>> bcafd6fe
#endif
	return block;
}

int BSocket::bytesAvailable() const
{
	if(d->qsock)
		return d->qsock->bytesAvailable();
	else
		return ByteStream::bytesAvailable();
}

int BSocket::bytesToWrite() const
{
	if(!d->qsock)
		return 0;
	return d->qsock->bytesToWrite();
}

QHostAddress BSocket::address() const
{
	if(d->qsock)
		return d->qsock->localAddress();
	else
		return QHostAddress();
}

quint16 BSocket::port() const
{
	if(d->qsock)
		return d->qsock->localPort();
	else
		return 0;
}

QHostAddress BSocket::peerAddress() const
{
	if(d->qsock)
		return d->qsock->peerAddress();
	else
		return QHostAddress();
}

quint16 BSocket::peerPort() const
{
	if(d->qsock)
		return d->qsock->peerPort();
	else
		return 0;
}

<<<<<<< HEAD
=======
void BSocket::srv_done()
{
	if(d->srv.failed()) {
#ifdef BS_DEBUG
		qDebug("BSocket: Error resolving hostname.");
#endif
		error(ErrHostNotFound);
		return;
	}

	d->host = d->srv.resultAddress().toString();
	d->port = d->srv.resultPort();
	do_connect();
	//QTimer::singleShot(0, this, SLOT(do_connect()));
	//hostFound();
}

void BSocket::ndns_done()
{
	if(!d->ndns.result().isNull()) {
		d->host = d->ndns.resultString();
		d->state = Connecting;
		do_connect();
		//QTimer::singleShot(0, this, SLOT(do_connect()));
		//hostFound();
	}
	else {
#ifdef BS_DEBUG
		qDebug("BSocket: Error resolving hostname.");
#endif
		error(ErrHostNotFound);
	}
}

void BSocket::do_connect()
{
#ifdef BS_DEBUG
	qDebug("BSocket: Connecting to %s:%d", qPrintable(d->host), d->port);
#endif
	ensureSocket();
	if(!d->addr.isNull())
		d->qsock->connectToHost(d->addr, d->port);
	else
		d->qsock->connectToHost(d->host, d->port);
}

>>>>>>> bcafd6fe
void BSocket::qs_hostFound()
{
	//SafeDeleteLock s(&d->sd);
}

void BSocket::qs_connected()
{
	d->state = Connected;
#ifdef BS_DEBUG
<<<<<<< HEAD
	BSDEBUG << "Connected";
=======
	qDebug("BSocket: Connected.");
>>>>>>> bcafd6fe
#endif
	//SafeDeleteLock s(&d->sd);
	emit connected();
}

void BSocket::qs_closed()
{
	if(d->state == Closing)
	{
#ifdef BS_DEBUG
<<<<<<< HEAD
		BSDEBUG << "Delayed Close Finished";
=======
		qDebug("BSocket: Delayed Close Finished.");
>>>>>>> bcafd6fe
#endif
		//SafeDeleteLock s(&d->sd);
		reset();
		emit delayedCloseFinished();
	}
}

void BSocket::qs_readyRead()
{
	//SafeDeleteLock s(&d->sd);
	emit readyRead();
}

void BSocket::qs_bytesWritten(qint64 x64)
{
	int x = x64;
<<<<<<< HEAD
#ifdef BS_DEBUG_EXTRA
	BSDEBUG << "BytesWritten [" << x << "]";
=======
#ifdef BS_DEBUG
	qDebug("BSocket: BytesWritten [%d].", x);
>>>>>>> bcafd6fe
#endif
	//SafeDeleteLock s(&d->sd);
	emit bytesWritten(x);
}

void BSocket::qs_error(QAbstractSocket::SocketError x)
{
	/* arriving here from connectToHost() */
	if (d->state == Connecting) {
		/* We do our own special error handling in this case */
		handle_connect_error(x);
		return;
	}

	if(x == QTcpSocket::RemoteHostClosedError) {
#ifdef BS_DEBUG
<<<<<<< HEAD
		BSDEBUG << "Connection Closed";
=======
		qDebug("BSocket: Connection Closed.");
>>>>>>> bcafd6fe
#endif
		//SafeDeleteLock s(&d->sd);
		reset();
		emit connectionClosed();
		return;
	}

#ifdef BS_DEBUG
<<<<<<< HEAD
	BSDEBUG << "Error";
=======
	qDebug("BSocket: Error.");
>>>>>>> bcafd6fe
#endif
	//SafeDeleteLock s(&d->sd);

	reset();
	if(x == QTcpSocket::ConnectionRefusedError)
		emit error(ErrConnectionRefused);
	else if(x == QTcpSocket::HostNotFoundError)
		emit error(ErrHostNotFound);
	else
		emit error(ErrRead);
}

#include "bsocket.moc"

// CS_NAMESPACE_END<|MERGE_RESOLUTION|>--- conflicted
+++ resolved
@@ -155,11 +155,7 @@
 void BSocket::reset(bool clear)
 {
 #ifdef BS_DEBUG
-<<<<<<< HEAD
-	BSDEBUG;
-=======
-	qDebug("BSocket::reset(%s)", clear?"true":"false");
->>>>>>> bcafd6fe
+	BSDEBUG << clear;
 #endif
 	if(d->qsock) {
 		delete d->qsock_relay;
@@ -353,14 +349,8 @@
 {
 	if(d->state != Connected)
 		return;
-<<<<<<< HEAD
 #ifdef BS_DEBUG_EXTRA
 	BSDEBUG << "- [" << a.size() << "]: {" << a << "}";
-=======
-#ifdef BS_DEBUG
-	QString s = QString::fromUtf8(a);
-	qDebug("BSocket: writing [%d]: {%s}", a.size(), qPrintable(s));
->>>>>>> bcafd6fe
 #endif
 	d->qsock->write(a.data(), a.size());
 }
@@ -378,14 +368,8 @@
 	else
 		block = ByteStream::read(bytes);
 
-<<<<<<< HEAD
 #ifdef BS_DEBUG_EXTRA
 	BSDEBUG << "- [" << block.size() << "]: {" << block << "}";
-=======
-#ifdef BS_DEBUG
-	QString s = QString::fromUtf8(block);
-	qDebug("BSocket: read [%d]: {%s}", block.size(), qPrintable(s));
->>>>>>> bcafd6fe
 #endif
 	return block;
 }
@@ -437,55 +421,6 @@
 		return 0;
 }
 
-<<<<<<< HEAD
-=======
-void BSocket::srv_done()
-{
-	if(d->srv.failed()) {
-#ifdef BS_DEBUG
-		qDebug("BSocket: Error resolving hostname.");
-#endif
-		error(ErrHostNotFound);
-		return;
-	}
-
-	d->host = d->srv.resultAddress().toString();
-	d->port = d->srv.resultPort();
-	do_connect();
-	//QTimer::singleShot(0, this, SLOT(do_connect()));
-	//hostFound();
-}
-
-void BSocket::ndns_done()
-{
-	if(!d->ndns.result().isNull()) {
-		d->host = d->ndns.resultString();
-		d->state = Connecting;
-		do_connect();
-		//QTimer::singleShot(0, this, SLOT(do_connect()));
-		//hostFound();
-	}
-	else {
-#ifdef BS_DEBUG
-		qDebug("BSocket: Error resolving hostname.");
-#endif
-		error(ErrHostNotFound);
-	}
-}
-
-void BSocket::do_connect()
-{
-#ifdef BS_DEBUG
-	qDebug("BSocket: Connecting to %s:%d", qPrintable(d->host), d->port);
-#endif
-	ensureSocket();
-	if(!d->addr.isNull())
-		d->qsock->connectToHost(d->addr, d->port);
-	else
-		d->qsock->connectToHost(d->host, d->port);
-}
-
->>>>>>> bcafd6fe
 void BSocket::qs_hostFound()
 {
 	//SafeDeleteLock s(&d->sd);
@@ -495,11 +430,7 @@
 {
 	d->state = Connected;
 #ifdef BS_DEBUG
-<<<<<<< HEAD
 	BSDEBUG << "Connected";
-=======
-	qDebug("BSocket: Connected.");
->>>>>>> bcafd6fe
 #endif
 	//SafeDeleteLock s(&d->sd);
 	emit connected();
@@ -510,11 +441,7 @@
 	if(d->state == Closing)
 	{
 #ifdef BS_DEBUG
-<<<<<<< HEAD
 		BSDEBUG << "Delayed Close Finished";
-=======
-		qDebug("BSocket: Delayed Close Finished.");
->>>>>>> bcafd6fe
 #endif
 		//SafeDeleteLock s(&d->sd);
 		reset();
@@ -531,13 +458,8 @@
 void BSocket::qs_bytesWritten(qint64 x64)
 {
 	int x = x64;
-<<<<<<< HEAD
 #ifdef BS_DEBUG_EXTRA
 	BSDEBUG << "BytesWritten [" << x << "]";
-=======
-#ifdef BS_DEBUG
-	qDebug("BSocket: BytesWritten [%d].", x);
->>>>>>> bcafd6fe
 #endif
 	//SafeDeleteLock s(&d->sd);
 	emit bytesWritten(x);
@@ -554,11 +476,7 @@
 
 	if(x == QTcpSocket::RemoteHostClosedError) {
 #ifdef BS_DEBUG
-<<<<<<< HEAD
 		BSDEBUG << "Connection Closed";
-=======
-		qDebug("BSocket: Connection Closed.");
->>>>>>> bcafd6fe
 #endif
 		//SafeDeleteLock s(&d->sd);
 		reset();
@@ -567,11 +485,7 @@
 	}
 
 #ifdef BS_DEBUG
-<<<<<<< HEAD
 	BSDEBUG << "Error";
-=======
-	qDebug("BSocket: Error.");
->>>>>>> bcafd6fe
 #endif
 	//SafeDeleteLock s(&d->sd);
 
