--- conflicted
+++ resolved
@@ -51,14 +51,8 @@
         return true;
     }
 
-<<<<<<< HEAD
-    QByteArray cs = in.toUtf8();
-    cs.resize(maxbytes);
-    if (stringprep(cs.data(), size_t(maxbytes), (Stringprep_profile_flags)0, stringprep_nameprep) != 0) {
-=======
     out = in;
     if (stringprep(out, (Stringprep_profile_flags)0, stringprep_nameprep) != 0 || out.size() > maxbytes) {
->>>>>>> ec606971
         that->nameprep_table.insert(in, QString());
         return false;
     }
@@ -85,14 +79,8 @@
         return true;
     }
 
-<<<<<<< HEAD
-    QByteArray cs = in.toUtf8();
-    cs.resize(maxbytes);
-    if (stringprep(cs.data(), size_t(maxbytes), (Stringprep_profile_flags)0, stringprep_xmpp_nodeprep) != 0) {
-=======
     out = in;
     if (stringprep(out, (Stringprep_profile_flags)0, stringprep_xmpp_nodeprep) != 0 || out.size() > maxbytes) {
->>>>>>> ec606971
         that->nodeprep_table.insert(in, QString());
         return false;
     }
@@ -119,14 +107,8 @@
         return true;
     }
 
-<<<<<<< HEAD
-    QByteArray cs = in.toUtf8();
-    cs.resize(maxbytes);
-    if (stringprep(cs.data(), size_t(maxbytes), (Stringprep_profile_flags)0, stringprep_xmpp_resourceprep) != 0) {
-=======
     out = in;
     if (stringprep(out, (Stringprep_profile_flags)0, stringprep_xmpp_resourceprep) != 0 || out.size() > maxbytes) {
->>>>>>> ec606971
         that->resourceprep_table.insert(in, QString());
         return false;
     }
@@ -153,14 +135,8 @@
         return true;
     }
 
-<<<<<<< HEAD
-    QByteArray cs = in.toUtf8();
-    cs.resize(maxbytes);
-    if (stringprep(cs.data(), size_t(maxbytes), (Stringprep_profile_flags)0, stringprep_saslprep) != 0) {
-=======
     out = in;
     if (stringprep(out, (Stringprep_profile_flags)0, stringprep_saslprep) != 0 || out.size() > maxbytes) {
->>>>>>> ec606971
         that->saslprep_table.insert(in, QString());
         return false;
     }
