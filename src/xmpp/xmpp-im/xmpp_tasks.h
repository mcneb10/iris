/*
 * tasks.h - basic tasks
 * Copyright (C) 2001-2002  Justin Karneges
 *
 * This library is free software; you can redistribute it and/or
 * modify it under the terms of the GNU Lesser General Public
 * License as published by the Free Software Foundation; either
 * version 2.1 of the License, or (at your option) any later version.
 *
 * This library is distributed in the hope that it will be useful,
 * but WITHOUT ANY WARRANTY; without even the implied warranty of
 * MERCHANTABILITY or FITNESS FOR A PARTICULAR PURPOSE.  See the GNU
 * Lesser General Public License for more details.
 *
 * You should have received a copy of the GNU Lesser General Public License
 * along with this library.  If not, see <https://www.gnu.org/licenses/>.
 *
 */

#ifndef XMPP_TASKS_H
#define XMPP_TASKS_H

#include "xmpp_discoinfotask.h"
#include "xmpp_encryptionhandler.h"
#include "xmpp_form.h"
#include "xmpp_message.h"
#include "xmpp_subsets.h"
#include "xmpp_vcard.h"

#include <QList>
#include <QString>
#include <QtXml>

namespace XMPP {
class BoBData;
class CaptchaChallenge;
class Roster;
class Status;

class JT_Register : public Task {
    Q_OBJECT
public:
    JT_Register(Task *parent);
    ~JT_Register();

    // OLd style registration
    void reg(const QString &user, const QString &pass);

    void changepw(const QString &pass);
    void unreg(const Jid &j = "");

    const Form  &form() const;
    bool         hasXData() const;
    const XData &xdata() const;
    bool         isRegistered() const;
    void         getForm(const Jid &);
    void         setForm(const Form &);
    void         setForm(const Jid &, const XData &);

    void onGo();
    bool take(const QDomElement &);

private:
    QDomElement iq;
    Jid         to;

    class Private;
    Private *d = nullptr;
};

class JT_UnRegister : public Task {
    Q_OBJECT
public:
    JT_UnRegister(Task *parent);
    ~JT_UnRegister();

    void unreg(const Jid &);

    void onGo();

private slots:
    void getFormFinished();
    void unregFinished();

private:
    class Private;
    Private *d = nullptr;
};

class JT_Roster : public Task {
    Q_OBJECT
public:
    JT_Roster(Task *parent);
    ~JT_Roster();

    void get();
    void set(const Jid &, const QString &name, const QStringList &groups);
    void remove(const Jid &);

    // XEP-0083
    void getGroupsDelimiter();
    void setGroupsDelimiter(const QString &groupsDelimiter);

    const Roster &roster() const;
    QString       groupsDelimiter() const;

    QString toString() const;
    bool    fromString(const QString &);

    void onGo();
    bool take(const QDomElement &x);

private:
    enum Type { Get, Set, Remove, GetDelimiter, SetDelimiter, Unknown = -1 };

    int         type;
    QDomElement iq;
    Jid         to;

    class Private;
    Private *d = nullptr;
};

class JT_PushRoster : public Task {
    Q_OBJECT
public:
    JT_PushRoster(Task *parent);
    ~JT_PushRoster();

    bool take(const QDomElement &);

signals:
    void roster(const Roster &);

private:
    class Private;
    Private *d = nullptr;
};

class JT_Presence : public Task {
    Q_OBJECT
public:
    JT_Presence(Task *parent);
    ~JT_Presence();

    void pres(const Status &);
    void pres(const Jid &, const Status &);
    void sub(const Jid &, const QString &subType, const QString &nick = QString());
    void probe(const Jid &to);

    void onGo();

private:
    QDomElement tag;
    int         type = -1;

    class Private;
    Private *d = nullptr;
};

class JT_PushPresence : public Task {
    Q_OBJECT
public:
    JT_PushPresence(Task *parent);
    ~JT_PushPresence();

    bool take(const QDomElement &);

signals:
    void presence(const Jid &, const Status &);
    void subscription(const Jid &, const QString &, const QString &);

private:
    class Private;
    Private *d = nullptr;
};

class JT_Session : public Task {
public:
    JT_Session(Task *parent);
    void onGo();
    bool take(const QDomElement &);
};

class JT_Message : public Task {
    Q_OBJECT
public:
    JT_Message(Task *parent, Message &);
    ~JT_Message();

    void onGo();

private:
    Message m;

    class Private;
    Private *d = nullptr;
};

class JT_PushMessage : public Task {
    Q_OBJECT
public:
    JT_PushMessage(Task *parent, EncryptionHandler *encryptionHandler = nullptr);
    ~JT_PushMessage();

    bool take(const QDomElement &);

signals:
    void message(const Message &);

private:
    class Private;
    Private *d = nullptr;
};

class JT_VCard : public Task {
    Q_OBJECT
public:
    JT_VCard(Task *parent);
    ~JT_VCard();

    void get(const Jid &);
    void set(const VCard &);
    void set(const Jid &, const VCard &, bool isTarget = false);

    const Jid   &jid() const;
    const VCard &vcard() const;

    void onGo();
    bool take(const QDomElement &x);

private:
    int type;

    class Private;
    Private *d = nullptr;
};

class JT_Search : public Task {
    Q_OBJECT
public:
    JT_Search(Task *parent);
    ~JT_Search();

    const Form                &form() const;
    const QList<SearchResult> &results() const;

    bool         hasXData() const;
    const XData &xdata() const;

    void get(const Jid &);
    void set(const Form &);
    void set(const Jid &, const XData &);

    void onGo();
    bool take(const QDomElement &x);

private:
    QDomElement iq;
    int         type;

    class Private;
    Private *d = nullptr;
};

class JT_ClientVersion : public Task {
    Q_OBJECT
public:
    JT_ClientVersion(Task *);

    void get(const Jid &);
    void onGo();
    bool take(const QDomElement &);

    const Jid     &jid() const;
    const QString &name() const;
    const QString &version() const;
    const QString &os() const;

private:
    QDomElement iq;

    Jid     j;
    QString v_name, v_ver, v_os;
};

class JT_EntityTime : public Task {
public:
    JT_EntityTime(Task *);

    void             onGo();
    bool             take(const QDomElement &);
    void             get(const XMPP::Jid &j);
    const XMPP::Jid &jid() const;

    const QDateTime &dateTime() const;
    int              timezoneOffset() const;

private:
    QDomElement iq;
    XMPP::Jid   j;
    QDateTime   utc;
    int         tzo = 0;
};

class JT_ServInfo : public Task {
    Q_OBJECT
public:
    JT_ServInfo(Task *);
    ~JT_ServInfo();

    bool take(const QDomElement &);
};

class JT_Gateway : public Task {
    Q_OBJECT
public:
    JT_Gateway(Task *);

    void get(const Jid &);
    void set(const Jid &, const QString &prompt);
    void onGo();
    bool take(const QDomElement &);

    Jid jid() const;

    QString desc() const;
    QString prompt() const;
    Jid     translatedJid() const;

private:
    QDomElement iq;

    int     type;
    Jid     v_jid;
    Jid     v_translatedJid;
    QString v_prompt, v_desc;
};

class JT_DiscoItems : public Task {
    Q_OBJECT
public:
    JT_DiscoItems(Task *);
    ~JT_DiscoItems();

    void get(const Jid &, const QString &node = QString());
    void get(const DiscoItem &);

    const DiscoList &items() const;

    void includeSubsetQuery(const SubsetsClientManager &);
    bool extractSubsetInfo(SubsetsClientManager &);

    void onGo();
    bool take(const QDomElement &);

private:
    class Private;
    Private *d = nullptr;
};

class JT_DiscoPublish : public Task {
    Q_OBJECT
public:
    JT_DiscoPublish(Task *);
    ~JT_DiscoPublish();

    void set(const Jid &, const DiscoList &);

    void onGo();
    bool take(const QDomElement &);

private:
    class Private;
    Private *d = nullptr;
};

class JT_BoBServer : public Task {
    Q_OBJECT

public:
    JT_BoBServer(Task *parent);
    bool take(const QDomElement &);
};

class JT_BitsOfBinary : public Task {
    Q_OBJECT
public:
    JT_BitsOfBinary(Task *);
    ~JT_BitsOfBinary();

    void get(const Jid &, const QString &);

    void     onGo();
    bool     take(const QDomElement &);
    BoBData &data();

private:
    class Private;
    Private *d = nullptr;
};

class JT_PongServer : public Task {
    Q_OBJECT
public:
    JT_PongServer(Task *);
    bool take(const QDomElement &);
};

class JT_MessageCarbons : public Task {
    Q_OBJECT

public:
    JT_MessageCarbons(Task *parent);
    void enable();
    void disable();

    void onGo();
    bool take(const QDomElement &e);

private:
    QDomElement _iq;
};

class JT_CaptchaChallenger : public Task {
    Q_OBJECT
public:
    const static int CaptchaValidTimeout = 120;

    JT_CaptchaChallenger(Task *);
    ~JT_CaptchaChallenger();

    void set(const Jid &, const CaptchaChallenge &);

    void onGo();
    bool take(const QDomElement &);

private:
    class Private;
    Private *d = nullptr;
};

class JT_CaptchaSender : public Task {
    Q_OBJECT
public:
    JT_CaptchaSender(Task *);

    void set(const Jid &, const XData &);

    void onGo();
    bool take(const QDomElement &);

<<<<<<< HEAD
namespace XMPP
{
    class Roster;
    class Status;
    class Client;
    class BoBData;
    class CaptchaChallenge;

    class JT_Register : public Task
    {
        Q_OBJECT
    public:
        JT_Register(Task *parent);
        ~JT_Register();

        // OLd style registration
        void reg(const QString &user, const QString &pass);

        void changepw(const QString &pass);
        void unreg(const Jid &j="");

        const Form & form() const;
        bool hasXData() const;
        const XData& xdata() const;
        bool isRegistered() const;
        void getForm(const Jid &);
        void setForm(const Form &);
        void setForm(const Jid&, const XData &);

        void onGo();
        bool take(const QDomElement &);

    private:
        QDomElement iq;
        Jid to;

        class Private;
        Private *d = nullptr;
    };

    class JT_UnRegister : public Task
    {
        Q_OBJECT
    public:
        JT_UnRegister(Task *parent);
        ~JT_UnRegister();

        void unreg(const Jid &);

        void onGo();

    private slots:
        void getFormFinished();
        void unregFinished();

    private:
        class Private;
        Private *d = nullptr;
    };

    class JT_Roster : public Task
    {
        Q_OBJECT
    public:
        JT_Roster(Task *parent);
        ~JT_Roster();

        void get();
        void set(const Jid &, const QString &name, const QStringList &groups);
        void remove(const Jid &);

        const Roster & roster() const;

        QString toString() const;
        bool fromString(const QString &);

        void onGo();
        bool take(const QDomElement &x);

    private:
        int type;
        QDomElement iq;
        Jid to;

        class Private;
        Private *d = nullptr;
    };

    class JT_PushRoster : public Task
    {
        Q_OBJECT
    public:
        JT_PushRoster(Task *parent);
        ~JT_PushRoster();

        bool take(const QDomElement &);

    signals:
        void roster(const Roster &);

    private:
        class Private;
        Private *d = nullptr;
    };

    class JT_Presence : public Task
    {
        Q_OBJECT
    public:
        JT_Presence(Task *parent);
        ~JT_Presence();

        void pres(const Status &);
        void pres(const Jid &, const Status &);
        void sub(const Jid &, const QString &subType, const QString& nick = QString());
        void probe(const Jid &to);

        void onGo();

    private:
        QDomElement tag;
        int type = -1;

        class Private;
        Private *d = nullptr;
    };

    class JT_PushPresence : public Task
    {
        Q_OBJECT
    public:
        JT_PushPresence(Task *parent);
        ~JT_PushPresence();

        bool take(const QDomElement &);

    signals:
        void presence(const Jid &, const Status &);
        void subscription(const Jid &, const QString &, const QString&);

    private:
        class Private;
        Private *d = nullptr;
    };

    class JT_Session : public Task
    {
    public:
        JT_Session(Task *parent);
        void onGo();
        bool take(const QDomElement&);
    };

    class JT_Message : public Task
    {
        Q_OBJECT
    public:
        JT_Message(Task *parent, Message &);
        ~JT_Message();

        void onGo();

    private:
        Message m;

        class Private;
        Private *d = nullptr;
    };

    class JT_PushMessage : public Task
    {
        Q_OBJECT
    public:
        class Subscriber
        {
        public:
            virtual ~Subscriber();
            virtual bool xmlEvent(const QDomElement &root, QDomElement &e, Client *c, int userData, bool nested);
            virtual bool messageEvent(Message &msg, int userData, bool nested);
        };

        JT_PushMessage(Task *parent, EncryptionHandler *encryptionHandler = nullptr);
        ~JT_PushMessage();

        void subscribeXml(Subscriber *sbs, const QString &tagName, const QString &xmlnsStr, int userData);
        void unsubscribeXml(Subscriber *sbs, const QString &tagName, const QString &xmlnsStr);
        void subscribeMessage(Subscriber *sbs, int userData);
        void unsubscribeMessage(Subscriber *sbs);
        bool processXmlSubscribers(QDomElement &el, Client *client, bool nested);
        bool processMessageSubscribers(Message &msg, bool nested);

        bool take(const QDomElement &);

    signals:
        void message(const Message &);

    private:
        class Private;
        std::unique_ptr<Private> d;
    };

    class JT_VCard : public Task
    {
        Q_OBJECT
    public:
        JT_VCard(Task *parent);
        ~JT_VCard();

        void get(const Jid &);
        void set(const VCard &);
        void set(const Jid &, const VCard &, bool isTarget = false);

        const Jid & jid() const;
        const VCard  & vcard() const;

        void onGo();
        bool take(const QDomElement &x);

    private:
        int type;

        class Private;
        Private *d = nullptr;
    };

    class JT_Search : public Task
    {
        Q_OBJECT
    public:
        JT_Search(Task *parent);
        ~JT_Search();

        const Form & form() const;
        const QList<SearchResult> & results() const;

        bool hasXData() const;
        const XData & xdata() const;

        void get(const Jid &);
        void set(const Form &);
        void set(const Jid &, const XData &);

        void onGo();
        bool take(const QDomElement &x);

    private:
        QDomElement iq;
        int type;

        class Private;
        Private *d = nullptr;
    };

    class JT_ClientVersion : public Task
    {
        Q_OBJECT
    public:
        JT_ClientVersion(Task *);

        void get(const Jid &);
        void onGo();
        bool take(const QDomElement &);

        const Jid & jid() const;
        const QString & name() const;
        const QString & version() const;
        const QString & os() const;

    private:
        QDomElement iq;

        Jid j;
        QString v_name, v_ver, v_os;
    };

    class JT_EntityTime : public Task
    {
    public:
        JT_EntityTime(Task*);

        void onGo();
        bool take(const QDomElement &);
        void get(const XMPP::Jid &j);
        const XMPP::Jid & jid() const;

        const QDateTime & dateTime() const;
        int timezoneOffset() const;

    private:
        QDomElement iq;
        XMPP::Jid j;
        QDateTime utc;
        int tzo = 0;
    };

    class JT_ServInfo : public Task
    {
        Q_OBJECT
    public:
        JT_ServInfo(Task *);
        ~JT_ServInfo();

        bool take(const QDomElement &);
    };

    class JT_Gateway : public Task
    {
        Q_OBJECT
    public:
        JT_Gateway(Task *);

        void get(const Jid &);
        void set(const Jid &, const QString &prompt);
        void onGo();
        bool take(const QDomElement &);

        Jid jid() const;

        QString desc() const;
        QString prompt() const;
        Jid translatedJid() const;

    private:
        QDomElement iq;

        int type;
        Jid v_jid;
        Jid v_translatedJid;
        QString v_prompt, v_desc;
    };

    class JT_DiscoItems : public Task
    {
        Q_OBJECT
    public:
        JT_DiscoItems(Task *);
        ~JT_DiscoItems();

        void get(const Jid &, const QString &node = QString::null);
        void get(const DiscoItem &);

        const DiscoList &items() const;

        void includeSubsetQuery(const SubsetsClientManager &);
        bool extractSubsetInfo(SubsetsClientManager &);

        void onGo();
        bool take(const QDomElement &);

    private:
        class Private;
        Private *d = nullptr;
    };

    class JT_DiscoPublish : public Task
    {
        Q_OBJECT
    public:
        JT_DiscoPublish(Task *);
        ~JT_DiscoPublish();

        void set(const Jid &, const DiscoList &);

        void onGo();
        bool take(const QDomElement &);

    private:
        class Private;
        Private *d = nullptr;
    };

    class JT_BoBServer : public Task
    {
        Q_OBJECT

    public:
        JT_BoBServer(Task *parent);
        bool take(const QDomElement &);
    };

    class JT_BitsOfBinary : public Task
    {
        Q_OBJECT
    public:
        JT_BitsOfBinary(Task *);
        ~JT_BitsOfBinary();

        void get(const Jid &, const QString &);

        void onGo();
        bool take(const QDomElement &);
        BoBData &data();

    private:
        class Private;
        Private *d = nullptr;
    };

    class JT_PongServer : public Task
    {
        Q_OBJECT
    public:
        JT_PongServer(Task *);
        bool take(const QDomElement &);
    };

    class JT_CaptchaChallenger : public Task
    {
        Q_OBJECT
    public:
        const static int CaptchaValidTimeout = 120;

        JT_CaptchaChallenger(Task *);
        ~JT_CaptchaChallenger();

        void set(const Jid &, const CaptchaChallenge &);

        void onGo();
        bool take(const QDomElement &);

    private:
        class Private;
        Private *d = nullptr;
    };
=======
private:
    Jid         to;
    QDomElement iq;
};
} // namespace XMPP
>>>>>>> d8b219b0

#endif // XMPP_TASKS_H<|MERGE_RESOLUTION|>--- conflicted
+++ resolved
@@ -200,9 +200,22 @@
 class JT_PushMessage : public Task {
     Q_OBJECT
 public:
+    class Subscriber {
+    public:
+        virtual ~Subscriber();
+        virtual bool xmlEvent(const QDomElement &root, QDomElement &e, Client *c, int userData, bool nested);
+        virtual bool messageEvent(Message &msg, int userData, bool nested);
+    };
     JT_PushMessage(Task *parent, EncryptionHandler *encryptionHandler = nullptr);
     ~JT_PushMessage();
 
+    void subscribeXml(Subscriber *sbs, const QString &tagName, const QString &xmlnsStr, int userData);
+    void unsubscribeXml(Subscriber *sbs, const QString &tagName, const QString &xmlnsStr);
+    void subscribeMessage(Subscriber *sbs, int userData);
+    void unsubscribeMessage(Subscriber *sbs);
+    bool processXmlSubscribers(QDomElement &el, Client *client, bool nested);
+    bool processMessageSubscribers(Message &msg, bool nested);
+
     bool take(const QDomElement &);
 
 signals:
@@ -210,7 +223,7 @@
 
 private:
     class Private;
-    Private *d = nullptr;
+    std::unique_ptr<Private> d;
 };
 
 class JT_VCard : public Task {
@@ -407,21 +420,6 @@
     bool take(const QDomElement &);
 };
 
-class JT_MessageCarbons : public Task {
-    Q_OBJECT
-
-public:
-    JT_MessageCarbons(Task *parent);
-    void enable();
-    void disable();
-
-    void onGo();
-    bool take(const QDomElement &e);
-
-private:
-    QDomElement _iq;
-};
-
 class JT_CaptchaChallenger : public Task {
     Q_OBJECT
 public:
@@ -450,437 +448,10 @@
     void onGo();
     bool take(const QDomElement &);
 
-<<<<<<< HEAD
-namespace XMPP
-{
-    class Roster;
-    class Status;
-    class Client;
-    class BoBData;
-    class CaptchaChallenge;
-
-    class JT_Register : public Task
-    {
-        Q_OBJECT
-    public:
-        JT_Register(Task *parent);
-        ~JT_Register();
-
-        // OLd style registration
-        void reg(const QString &user, const QString &pass);
-
-        void changepw(const QString &pass);
-        void unreg(const Jid &j="");
-
-        const Form & form() const;
-        bool hasXData() const;
-        const XData& xdata() const;
-        bool isRegistered() const;
-        void getForm(const Jid &);
-        void setForm(const Form &);
-        void setForm(const Jid&, const XData &);
-
-        void onGo();
-        bool take(const QDomElement &);
-
-    private:
-        QDomElement iq;
-        Jid to;
-
-        class Private;
-        Private *d = nullptr;
-    };
-
-    class JT_UnRegister : public Task
-    {
-        Q_OBJECT
-    public:
-        JT_UnRegister(Task *parent);
-        ~JT_UnRegister();
-
-        void unreg(const Jid &);
-
-        void onGo();
-
-    private slots:
-        void getFormFinished();
-        void unregFinished();
-
-    private:
-        class Private;
-        Private *d = nullptr;
-    };
-
-    class JT_Roster : public Task
-    {
-        Q_OBJECT
-    public:
-        JT_Roster(Task *parent);
-        ~JT_Roster();
-
-        void get();
-        void set(const Jid &, const QString &name, const QStringList &groups);
-        void remove(const Jid &);
-
-        const Roster & roster() const;
-
-        QString toString() const;
-        bool fromString(const QString &);
-
-        void onGo();
-        bool take(const QDomElement &x);
-
-    private:
-        int type;
-        QDomElement iq;
-        Jid to;
-
-        class Private;
-        Private *d = nullptr;
-    };
-
-    class JT_PushRoster : public Task
-    {
-        Q_OBJECT
-    public:
-        JT_PushRoster(Task *parent);
-        ~JT_PushRoster();
-
-        bool take(const QDomElement &);
-
-    signals:
-        void roster(const Roster &);
-
-    private:
-        class Private;
-        Private *d = nullptr;
-    };
-
-    class JT_Presence : public Task
-    {
-        Q_OBJECT
-    public:
-        JT_Presence(Task *parent);
-        ~JT_Presence();
-
-        void pres(const Status &);
-        void pres(const Jid &, const Status &);
-        void sub(const Jid &, const QString &subType, const QString& nick = QString());
-        void probe(const Jid &to);
-
-        void onGo();
-
-    private:
-        QDomElement tag;
-        int type = -1;
-
-        class Private;
-        Private *d = nullptr;
-    };
-
-    class JT_PushPresence : public Task
-    {
-        Q_OBJECT
-    public:
-        JT_PushPresence(Task *parent);
-        ~JT_PushPresence();
-
-        bool take(const QDomElement &);
-
-    signals:
-        void presence(const Jid &, const Status &);
-        void subscription(const Jid &, const QString &, const QString&);
-
-    private:
-        class Private;
-        Private *d = nullptr;
-    };
-
-    class JT_Session : public Task
-    {
-    public:
-        JT_Session(Task *parent);
-        void onGo();
-        bool take(const QDomElement&);
-    };
-
-    class JT_Message : public Task
-    {
-        Q_OBJECT
-    public:
-        JT_Message(Task *parent, Message &);
-        ~JT_Message();
-
-        void onGo();
-
-    private:
-        Message m;
-
-        class Private;
-        Private *d = nullptr;
-    };
-
-    class JT_PushMessage : public Task
-    {
-        Q_OBJECT
-    public:
-        class Subscriber
-        {
-        public:
-            virtual ~Subscriber();
-            virtual bool xmlEvent(const QDomElement &root, QDomElement &e, Client *c, int userData, bool nested);
-            virtual bool messageEvent(Message &msg, int userData, bool nested);
-        };
-
-        JT_PushMessage(Task *parent, EncryptionHandler *encryptionHandler = nullptr);
-        ~JT_PushMessage();
-
-        void subscribeXml(Subscriber *sbs, const QString &tagName, const QString &xmlnsStr, int userData);
-        void unsubscribeXml(Subscriber *sbs, const QString &tagName, const QString &xmlnsStr);
-        void subscribeMessage(Subscriber *sbs, int userData);
-        void unsubscribeMessage(Subscriber *sbs);
-        bool processXmlSubscribers(QDomElement &el, Client *client, bool nested);
-        bool processMessageSubscribers(Message &msg, bool nested);
-
-        bool take(const QDomElement &);
-
-    signals:
-        void message(const Message &);
-
-    private:
-        class Private;
-        std::unique_ptr<Private> d;
-    };
-
-    class JT_VCard : public Task
-    {
-        Q_OBJECT
-    public:
-        JT_VCard(Task *parent);
-        ~JT_VCard();
-
-        void get(const Jid &);
-        void set(const VCard &);
-        void set(const Jid &, const VCard &, bool isTarget = false);
-
-        const Jid & jid() const;
-        const VCard  & vcard() const;
-
-        void onGo();
-        bool take(const QDomElement &x);
-
-    private:
-        int type;
-
-        class Private;
-        Private *d = nullptr;
-    };
-
-    class JT_Search : public Task
-    {
-        Q_OBJECT
-    public:
-        JT_Search(Task *parent);
-        ~JT_Search();
-
-        const Form & form() const;
-        const QList<SearchResult> & results() const;
-
-        bool hasXData() const;
-        const XData & xdata() const;
-
-        void get(const Jid &);
-        void set(const Form &);
-        void set(const Jid &, const XData &);
-
-        void onGo();
-        bool take(const QDomElement &x);
-
-    private:
-        QDomElement iq;
-        int type;
-
-        class Private;
-        Private *d = nullptr;
-    };
-
-    class JT_ClientVersion : public Task
-    {
-        Q_OBJECT
-    public:
-        JT_ClientVersion(Task *);
-
-        void get(const Jid &);
-        void onGo();
-        bool take(const QDomElement &);
-
-        const Jid & jid() const;
-        const QString & name() const;
-        const QString & version() const;
-        const QString & os() const;
-
-    private:
-        QDomElement iq;
-
-        Jid j;
-        QString v_name, v_ver, v_os;
-    };
-
-    class JT_EntityTime : public Task
-    {
-    public:
-        JT_EntityTime(Task*);
-
-        void onGo();
-        bool take(const QDomElement &);
-        void get(const XMPP::Jid &j);
-        const XMPP::Jid & jid() const;
-
-        const QDateTime & dateTime() const;
-        int timezoneOffset() const;
-
-    private:
-        QDomElement iq;
-        XMPP::Jid j;
-        QDateTime utc;
-        int tzo = 0;
-    };
-
-    class JT_ServInfo : public Task
-    {
-        Q_OBJECT
-    public:
-        JT_ServInfo(Task *);
-        ~JT_ServInfo();
-
-        bool take(const QDomElement &);
-    };
-
-    class JT_Gateway : public Task
-    {
-        Q_OBJECT
-    public:
-        JT_Gateway(Task *);
-
-        void get(const Jid &);
-        void set(const Jid &, const QString &prompt);
-        void onGo();
-        bool take(const QDomElement &);
-
-        Jid jid() const;
-
-        QString desc() const;
-        QString prompt() const;
-        Jid translatedJid() const;
-
-    private:
-        QDomElement iq;
-
-        int type;
-        Jid v_jid;
-        Jid v_translatedJid;
-        QString v_prompt, v_desc;
-    };
-
-    class JT_DiscoItems : public Task
-    {
-        Q_OBJECT
-    public:
-        JT_DiscoItems(Task *);
-        ~JT_DiscoItems();
-
-        void get(const Jid &, const QString &node = QString::null);
-        void get(const DiscoItem &);
-
-        const DiscoList &items() const;
-
-        void includeSubsetQuery(const SubsetsClientManager &);
-        bool extractSubsetInfo(SubsetsClientManager &);
-
-        void onGo();
-        bool take(const QDomElement &);
-
-    private:
-        class Private;
-        Private *d = nullptr;
-    };
-
-    class JT_DiscoPublish : public Task
-    {
-        Q_OBJECT
-    public:
-        JT_DiscoPublish(Task *);
-        ~JT_DiscoPublish();
-
-        void set(const Jid &, const DiscoList &);
-
-        void onGo();
-        bool take(const QDomElement &);
-
-    private:
-        class Private;
-        Private *d = nullptr;
-    };
-
-    class JT_BoBServer : public Task
-    {
-        Q_OBJECT
-
-    public:
-        JT_BoBServer(Task *parent);
-        bool take(const QDomElement &);
-    };
-
-    class JT_BitsOfBinary : public Task
-    {
-        Q_OBJECT
-    public:
-        JT_BitsOfBinary(Task *);
-        ~JT_BitsOfBinary();
-
-        void get(const Jid &, const QString &);
-
-        void onGo();
-        bool take(const QDomElement &);
-        BoBData &data();
-
-    private:
-        class Private;
-        Private *d = nullptr;
-    };
-
-    class JT_PongServer : public Task
-    {
-        Q_OBJECT
-    public:
-        JT_PongServer(Task *);
-        bool take(const QDomElement &);
-    };
-
-    class JT_CaptchaChallenger : public Task
-    {
-        Q_OBJECT
-    public:
-        const static int CaptchaValidTimeout = 120;
-
-        JT_CaptchaChallenger(Task *);
-        ~JT_CaptchaChallenger();
-
-        void set(const Jid &, const CaptchaChallenge &);
-
-        void onGo();
-        bool take(const QDomElement &);
-
-    private:
-        class Private;
-        Private *d = nullptr;
-    };
-=======
 private:
     Jid         to;
     QDomElement iq;
 };
 } // namespace XMPP
->>>>>>> d8b219b0
 
 #endif // XMPP_TASKS_H