/*
 * Copyright (C) 2003  Justin Karneges
 *
 * This library is free software; you can redistribute it and/or
 * modify it under the terms of the GNU Lesser General Public
 * License as published by the Free Software Foundation; either
 * version 2.1 of the License, or (at your option) any later version.
 *
 * This library is distributed in the hope that it will be useful,
 * but WITHOUT ANY WARRANTY; without even the implied warranty of
 * MERCHANTABILITY or FITNESS FOR A PARTICULAR PURPOSE.  See the GNU
 * Lesser General Public License for more details.
 *
 * You should have received a copy of the GNU Lesser General Public License
 * along with this library.  If not, see <https://www.gnu.org/licenses/>.
 *
 */

#ifndef XMPP_MESSAGE_H
#define XMPP_MESSAGE_H

#include "xmpp_stanza.h"
#include "xmpp_url.h"
#include "xmpp_chatstate.h"
#include "xmpp_receipts.h"
#include "xmpp_address.h"
#include "xmpp_rosterx.h"
#include "xmpp_forwarding.h"
#include "xmpp_muc.h"

#include <QExplicitlySharedDataPointer>

class QString;
class QDateTime;

namespace XMPP {
    class Jid;
    class PubSubItem;
    class PubSubRetraction;
    class HTMLElement;
    class HttpAuthRequest;
    class XData;
    class BoBData;
    class IBBData;

    typedef QMap<QString, QString> StringMap;

    typedef enum { OfflineEvent, DeliveredEvent, DisplayedEvent,
            ComposingEvent, CancelEvent } MsgEvent;

    class Message
    {
    public:
        // XEP-0334
        enum ProcessingHint {
            NoPermanentStore = 1,
            NoStore          = 2,
            NoCopy           = 4,
            Store            = 8
        };
        Q_DECLARE_FLAGS(ProcessingHints, ProcessingHint)

        struct StanzaId {
            Jid by;
            QString id;
        };

        Message();
        Message(const Jid &to);
        Message(const Message &from);
        Message & operator=(const Message &from);
        ~Message();
        bool operator ==(const Message &from) const;
        inline bool isNull() const { return d == nullptr; }

        Jid to() const;
        Jid from() const;
        QString id() const;
        QString type() const;
        QString lang() const;
        QString subject(const QString &lang=QString::null) const;
        QString subject(const QLocale &lang) const;
        StringMap subjectMap() const;
        QString body(const QString &lang="") const;
        QString body(const QLocale &lang) const;
        QString thread() const;
        Stanza::Error error() const;

        void setTo(const Jid &j);
        void setFrom(const Jid &j);
        void setId(const QString &s);
        void setType(const QString &s);
        void setLang(const QString &s);
        void setSubject(const QString &s, const QString &lang="");
        void setBody(const QString &s, const QString &lang="");
        void setThread(const QString &s, bool send = false);
        void setError(const Stanza::Error &err);

        // XEP-0060
        QString pubsubNode() const;
        QList<PubSubItem> pubsubItems() const;
        QList<PubSubRetraction> pubsubRetractions() const;

        // XEP-0091
        QDateTime timeStamp() const;
        void setTimeStamp(const QDateTime &ts, bool send = false);

        // XEP-0071
        HTMLElement html(const QString &lang="") const;
        void setHTML(const HTMLElement &s, const QString &lang="");
        bool containsHTML() const;

        // XEP-0066
        UrlList urlList() const;
        void urlAdd(const Url &u);
        void urlsClear();
        void setUrlList(const UrlList &list);

        // XEP-0022
        QString eventId() const;
        void setEventId(const QString& id);
        bool containsEvents() const;
        bool containsEvent(MsgEvent e) const;
        void addEvent(MsgEvent e);

        // XEP-0085
        ChatState chatState() const;
        void setChatState(ChatState);

        // XEP-0184
        MessageReceipt messageReceipt() const;
        void setMessageReceipt(MessageReceipt);
        QString messageReceiptId() const;
        void setMessageReceiptId(const QString &s);

        // XEP-0027
        QString xsigned() const;
        void setXSigned(const QString &s);
        QString xencrypted() const;
        void setXEncrypted(const QString &s);

        // XEP-0033
        AddressList addresses() const;
        AddressList findAddresses(Address::Type t) const;
        void addAddress(const Address &a);
        void clearAddresses();
        void setAddresses(const AddressList &list);

        // XEP-144
        RosterExchangeItems rosterExchangeItems() const;
        void setRosterExchangeItems(const RosterExchangeItems&);

        // XEP-172
        void setNick(const QString&);
        QString nick() const;

        // XEP-0070
        void setHttpAuthRequest(const HttpAuthRequest&);
        HttpAuthRequest httpAuthRequest() const;

        // XEP-0004
        void setForm(const XData&);
        XData getForm() const;

        // XEP-xxxx SXE
        void setSxe(const QDomElement&);
        QDomElement sxe() const;

        // XEP-0231 bits of binary
        void addBoBData(const BoBData &);
        QList<BoBData> bobDataList() const;

        // XEP-0047 ibb
        IBBData ibbData() const;

        // XEP-0280 Message Carbons
        Jid displayJid() const;
        const Message &displayMessage() const;
        Message &displayMessage();
        void setCarbonsPrivate(bool enable);
        bool carbonsPrivate() const;

        // XEP-0297
<<<<<<< HEAD
        void setForwarded(const Forwarding &frw);
        const Forwarding &forwarded() const;
=======
        void setForwardedFrom(const Jid &jid);
        Jid forwardedFrom() const;
>>>>>>> 04c92834

        // XEP-0308
        QString replaceId() const;
        void setReplaceId(const QString& id);

        // XEP-0334
        void setProcessingHints(const ProcessingHints &hints);
        ProcessingHints processingHints() const;

        // MUC
        void addMUCStatus(int);
        QList<int> getMUCStatuses() const;
        void addMUCInvite(const MUCInvite&);
        QList<MUCInvite> mucInvites() const;
        void setMUCDecline(const MUCDecline&);
        MUCDecline mucDecline() const;
        QString mucPassword() const;
        void setMUCPassword(const QString&);
        bool hasMUCUser() const;

        // XEP-0359
        StanzaId stanzaId() const;
        void setStanzaId(const StanzaId &id);
        QString originId() const;
        void setOriginId(const QString &id);

        // Obsolete invitation
        QString invite() const;
        void setInvite(const QString &s);

        // for compatibility.  delete me later
        bool spooled() const;
        void setSpooled(bool);
        bool wasEncrypted() const;
        void setWasEncrypted(bool);

        Stanza toStanza(Stream *stream) const;
        bool fromStanza(const Stanza &s);
        bool fromStanza(const Stanza &s, int tzoffset);
        bool fromStanza(const Stanza &s, bool useTimeZoneOffset, int timeZoneOffset);

    private:
        class Private;
        QExplicitlySharedDataPointer<Private> d;
    };
}

Q_DECLARE_OPERATORS_FOR_FLAGS(XMPP::Message::ProcessingHints)


#endif<|MERGE_RESOLUTION|>--- conflicted
+++ resolved
@@ -181,13 +181,8 @@
         bool carbonsPrivate() const;
 
         // XEP-0297
-<<<<<<< HEAD
         void setForwarded(const Forwarding &frw);
         const Forwarding &forwarded() const;
-=======
-        void setForwardedFrom(const Jid &jid);
-        Jid forwardedFrom() const;
->>>>>>> 04c92834
 
         // XEP-0308
         QString replaceId() const;
