--- conflicted
+++ resolved
@@ -50,17 +50,8 @@
 
 class Message {
 public:
-<<<<<<< HEAD
-=======
-    enum CarbonDir : quint8 {
-        NoCarbon,
-        Received, // other party messages are sent to another own client
-        Sent      // own messages are sent from other clients
-    };
-
     enum class Type { Chat, Error, Groupchat, Headline, Normal };
 
->>>>>>> fa410629
     // XEP-0334
     enum ProcessingHint { NoPermanentStore = 1, NoStore = 2, NoCopy = 4, Store = 8 };
     Q_DECLARE_FLAGS(ProcessingHints, ProcessingHint)
