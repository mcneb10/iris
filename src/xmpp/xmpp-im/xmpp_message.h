/*
 * Copyright (C) 2003  Justin Karneges
 *
 * This library is free software; you can redistribute it and/or
 * modify it under the terms of the GNU Lesser General Public
 * License as published by the Free Software Foundation; either
 * version 2.1 of the License, or (at your option) any later version.
 *
 * This library is distributed in the hope that it will be useful,
 * but WITHOUT ANY WARRANTY; without even the implied warranty of
 * MERCHANTABILITY or FITNESS FOR A PARTICULAR PURPOSE.  See the GNU
 * Lesser General Public License for more details.
 *
 * You should have received a copy of the GNU Lesser General Public License
 * along with this library.  If not, see <https://www.gnu.org/licenses/>.
 *
 */

#ifndef XMPP_MESSAGE_H
#define XMPP_MESSAGE_H

#include "iris/xmpp_stanza.h"
#include "xmpp_address.h"
#include "xmpp_chatstate.h"
#include "xmpp_muc.h"
#include "xmpp_receipts.h"
#include "xmpp_reference.h"
#include "xmpp_rosterx.h"
#include "xmpp_url.h"

#include <QExplicitlySharedDataPointer>

class QDateTime;
class QString;

namespace XMPP {
<<<<<<< HEAD
    class Jid;
    class PubSubItem;
    class PubSubRetraction;
    class HTMLElement;
    class HttpAuthRequest;
    class XData;
    class BoBData;
    class IBBData;
    class Forwarding;

    typedef QMap<QString, QString> StringMap;

    typedef enum { OfflineEvent, DeliveredEvent, DisplayedEvent,
            ComposingEvent, CancelEvent } MsgEvent;

    class Message
    {
    public:
        // XEP-0334
        enum ProcessingHint {
            NoPermanentStore = 1,
            NoStore          = 2,
            NoCopy           = 4,
            Store            = 8
        };
        Q_DECLARE_FLAGS(ProcessingHints, ProcessingHint)

        struct StanzaId {
            Jid by;
            QString id;
        };

        Message();
        Message(const Jid &to);
        Message(const Message &from);
        Message & operator=(const Message &from);
        ~Message();
        bool operator ==(const Message &from) const;
        inline bool isNull() const { return d == nullptr; }
        inline operator bool() const { return d != nullptr; }

        Jid to() const;
        Jid from() const;
        QString id() const;
        QString type() const;
        QString lang() const;
        QString subject(const QString &lang=QString::null) const;
        QString subject(const QLocale &lang) const;
        StringMap subjectMap() const;
        QString body(const QString &lang="") const;
        QString body(const QLocale &lang) const;
        QString thread() const;
        Stanza::Error error() const;

        void setTo(const Jid &j);
        void setFrom(const Jid &j);
        void setId(const QString &s);
        void setType(const QString &s);
        void setLang(const QString &s);
        void setSubject(const QString &s, const QString &lang="");
        void setBody(const QString &s, const QString &lang="");
        void setThread(const QString &s, bool send = false);
        void setError(const Stanza::Error &err);

        // XEP-0060
        QString pubsubNode() const;
        QList<PubSubItem> pubsubItems() const;
        QList<PubSubRetraction> pubsubRetractions() const;

        // XEP-0091
        QDateTime timeStamp() const;
        void setTimeStamp(const QDateTime &ts, bool send = false);

        // XEP-0071
        HTMLElement html(const QString &lang="") const;
        void setHTML(const HTMLElement &s, const QString &lang="");
        bool containsHTML() const;

        // XEP-0066
        UrlList urlList() const;
        void urlAdd(const Url &u);
        void urlsClear();
        void setUrlList(const UrlList &list);

        // XEP-0022
        QString eventId() const;
        void setEventId(const QString& id);
        bool containsEvents() const;
        bool containsEvent(MsgEvent e) const;
        void addEvent(MsgEvent e);

        // XEP-0085
        ChatState chatState() const;
        void setChatState(ChatState);

        // XEP-0184
        MessageReceipt messageReceipt() const;
        void setMessageReceipt(MessageReceipt);
        QString messageReceiptId() const;
        void setMessageReceiptId(const QString &s);

        // XEP-0027
        QString xsigned() const;
        void setXSigned(const QString &s);
        QString xencrypted() const;
        void setXEncrypted(const QString &s);

        // XEP-0033
        AddressList addresses() const;
        AddressList findAddresses(Address::Type t) const;
        void addAddress(const Address &a);
        void clearAddresses();
        void setAddresses(const AddressList &list);

        // XEP-144
        RosterExchangeItems rosterExchangeItems() const;
        void setRosterExchangeItems(const RosterExchangeItems&);

        // XEP-172
        void setNick(const QString&);
        QString nick() const;

        // XEP-0070
        void setHttpAuthRequest(const HttpAuthRequest&);
        HttpAuthRequest httpAuthRequest() const;

        // XEP-0004
        void setForm(const XData&);
        XData getForm() const;

        // XEP-xxxx SXE
        void setSxe(const QDomElement&);
        QDomElement sxe() const;

        // XEP-0231 bits of binary
        void addBoBData(const BoBData &);
        QList<BoBData> bobDataList() const;

        // XEP-0047 ibb
        IBBData ibbData() const;

        // XEP-0280 Message Carbons
        Jid displayJid() const;
        Message displayMessage() const;
        void setCarbonsPrivate(bool enable);
        bool carbonsPrivate() const;

        // XEP-0297
        void setForwarded(const Forwarding &frw);
        // note, the next method has to be called only on not-null message
        const Forwarding &forwarded() const;

        // XEP-0308
        QString replaceId() const;
        void setReplaceId(const QString& id);

        // XEP-0334
        void setProcessingHints(const ProcessingHints &hints);
        ProcessingHints processingHints() const;

        // MUC
        void addMUCStatus(int);
        QList<int> getMUCStatuses() const;
        void addMUCInvite(const MUCInvite&);
        QList<MUCInvite> mucInvites() const;
        void setMUCDecline(const MUCDecline&);
        MUCDecline mucDecline() const;
        QString mucPassword() const;
        void setMUCPassword(const QString&);
        bool hasMUCUser() const;

        // XEP-0359
        StanzaId stanzaId() const;
        void setStanzaId(const StanzaId &id);
        QString originId() const;
        void setOriginId(const QString &id);

        // Obsolete invitation
        QString invite() const;
        void setInvite(const QString &s);

        // for compatibility.  delete me later
        bool spooled() const;
        void setSpooled(bool);
        bool wasEncrypted() const;
        void setWasEncrypted(bool);

        Stanza toStanza(Stream *stream) const;
        bool fromStanza(const Stanza &s);
        bool fromStanza(const Stanza &s, int tzoffset);
        bool fromStanza(const Stanza &s, bool useTimeZoneOffset, int timeZoneOffset);

    private:
        class Private;
        QExplicitlySharedDataPointer<Private> d;
=======
class BoBData;
class HTMLElement;
class HttpAuthRequest;
class IBBData;
class Jid;
class PubSubItem;
class PubSubRetraction;
class XData;

typedef QMap<QString, QString> StringMap;

typedef enum { OfflineEvent, DeliveredEvent, DisplayedEvent, ComposingEvent, CancelEvent } MsgEvent;

class Message {
public:
    enum CarbonDir : quint8 {
        NoCarbon,
        Received, // other party messages are sent to another own client
        Sent      // own messages are sent from other clients
>>>>>>> d8b219b0
    };

    // XEP-0334
    enum ProcessingHint { NoPermanentStore = 1, NoStore = 2, NoCopy = 4, Store = 8 };
    Q_DECLARE_FLAGS(ProcessingHints, ProcessingHint)

    struct StanzaId {
        Jid     by;
        QString id;
    };

    Message();
    Message(const Jid &to);
    Message(const Message &from);
    Message &operator=(const Message &from);
    ~Message();
    bool        operator==(const Message &from) const;
    inline bool isNull() const { return d == nullptr; }
    bool        isPureSubject() const;

    Jid           to() const;
    Jid           from() const;
    QString       id() const;
    QString       type() const;
    QString       lang() const;
    QString       subject(const QString &lang = QString()) const;
    QString       subject(const QLocale &lang) const;
    StringMap     subjectMap() const;
    QString       body(const QString &lang = "") const;
    QString       body(const QLocale &lang) const;
    QString       thread() const;
    Stanza::Error error() const;

    void setTo(const Jid &j);
    void setFrom(const Jid &j);
    void setId(const QString &s);
    void setType(const QString &s);
    void setLang(const QString &s);
    void setSubject(const QString &s, const QString &lang = "");
    void setBody(const QString &s, const QString &lang = "");
    void setThread(const QString &s, bool send = false);
    void setError(const Stanza::Error &err);

    // XEP-0060
    QString                 pubsubNode() const;
    QList<PubSubItem>       pubsubItems() const;
    QList<PubSubRetraction> pubsubRetractions() const;

    // XEP-0091
    QDateTime timeStamp() const;
    void      setTimeStamp(const QDateTime &ts, bool send = false);

    // XEP-0071
    HTMLElement html(const QString &lang = "") const;
    void        setHTML(const HTMLElement &s, const QString &lang = "");
    bool        containsHTML() const;

    // XEP-0066
    UrlList urlList() const;
    void    urlAdd(const Url &u);
    void    urlsClear();
    void    setUrlList(const UrlList &list);

    // XEP-0022
    QString eventId() const;
    void    setEventId(const QString &id);
    bool    containsEvents() const;
    bool    containsEvent(MsgEvent e) const;
    void    addEvent(MsgEvent e);

    // XEP-0085
    ChatState chatState() const;
    void      setChatState(ChatState);

    // XEP-0184
    MessageReceipt messageReceipt() const;
    void           setMessageReceipt(MessageReceipt);
    QString        messageReceiptId() const;
    void           setMessageReceiptId(const QString &s);

    // XEP-0027
    QString xsigned() const;
    void    setXSigned(const QString &s);
    QString xencrypted() const;
    void    setXEncrypted(const QString &s);

    // XEP-0033
    AddressList addresses() const;
    AddressList findAddresses(Address::Type t) const;
    void        addAddress(const Address &a);
    void        clearAddresses();
    void        setAddresses(const AddressList &list);

    // XEP-144
    RosterExchangeItems rosterExchangeItems() const;
    void                setRosterExchangeItems(const RosterExchangeItems &);

    // XEP-172
    void    setNick(const QString &);
    QString nick() const;

    // XEP-0070
    void            setHttpAuthRequest(const HttpAuthRequest &);
    HttpAuthRequest httpAuthRequest() const;

    // XEP-0004
    void  setForm(const XData &);
    XData getForm() const;

    // XEP-xxxx SXE
    void        setSxe(const QDomElement &);
    QDomElement sxe() const;

    // XEP-0231 bits of binary
    void           addBoBData(const BoBData &);
    QList<BoBData> bobDataList() const;

    // XEP-0047 ibb
    IBBData ibbData() const;

    // XEP-0280 Message Carbons
    void      setDisabledCarbons(bool disabled);
    bool      isDisabledCarbons() const;
    void      setCarbonDirection(CarbonDir);
    CarbonDir carbonDirection() const;

    // XEP-0297
    void setForwardedFrom(const Jid &jid);
    Jid  forwardedFrom() const;

    // XEP-0308
    QString replaceId() const;
    void    setReplaceId(const QString &id);

    // XEP-0334
    void            setProcessingHints(const ProcessingHints &hints);
    ProcessingHints processingHints() const;

    // MUC
    void             addMUCStatus(int);
    QList<int>       getMUCStatuses() const;
    void             addMUCInvite(const MUCInvite &);
    QList<MUCInvite> mucInvites() const;
    void             setMUCDecline(const MUCDecline &);
    MUCDecline       mucDecline() const;
    QString          mucPassword() const;
    void             setMUCPassword(const QString &);
    bool             hasMUCUser() const;

    // XEP-0359
    StanzaId stanzaId() const;
    void     setStanzaId(const StanzaId &id);
    QString  originId() const;
    void     setOriginId(const QString &id);

    // XEP-0380
    QString encryptionProtocol() const;
    void    setEncryptionProtocol(const QString &protocol);

    // XEP-0385 and XEP-0372
    QList<Reference> references() const;
    void             addReference(const Reference &r);
    void             setReferences(const QList<Reference> &r);

    // Obsolete invitation
    QString invite() const;
    void    setInvite(const QString &s);

    // for compatibility.  delete me later
    bool spooled() const;
    void setSpooled(bool);
    bool wasEncrypted() const;
    void setWasEncrypted(bool);

    Stanza toStanza(Stream *stream) const;
    bool   fromStanza(const Stanza &s);
    bool   fromStanza(const Stanza &s, int tzoffset);
    bool   fromStanza(const Stanza &s, bool useTimeZoneOffset, int timeZoneOffset);

private:
    class Private;
    QExplicitlySharedDataPointer<Private> d;
};
} // namespace XMPP

Q_DECLARE_OPERATORS_FOR_FLAGS(XMPP::Message::ProcessingHints)

#endif // XMPP_MESSAGE_H<|MERGE_RESOLUTION|>--- conflicted
+++ resolved
@@ -19,13 +19,13 @@
 #ifndef XMPP_MESSAGE_H
 #define XMPP_MESSAGE_H
 
-#include "iris/xmpp_stanza.h"
 #include "xmpp_address.h"
 #include "xmpp_chatstate.h"
 #include "xmpp_muc.h"
 #include "xmpp_receipts.h"
 #include "xmpp_reference.h"
 #include "xmpp_rosterx.h"
+#include "xmpp_stanza.h"
 #include "xmpp_url.h"
 
 #include <QExplicitlySharedDataPointer>
@@ -34,204 +34,8 @@
 class QString;
 
 namespace XMPP {
-<<<<<<< HEAD
-    class Jid;
-    class PubSubItem;
-    class PubSubRetraction;
-    class HTMLElement;
-    class HttpAuthRequest;
-    class XData;
-    class BoBData;
-    class IBBData;
-    class Forwarding;
-
-    typedef QMap<QString, QString> StringMap;
-
-    typedef enum { OfflineEvent, DeliveredEvent, DisplayedEvent,
-            ComposingEvent, CancelEvent } MsgEvent;
-
-    class Message
-    {
-    public:
-        // XEP-0334
-        enum ProcessingHint {
-            NoPermanentStore = 1,
-            NoStore          = 2,
-            NoCopy           = 4,
-            Store            = 8
-        };
-        Q_DECLARE_FLAGS(ProcessingHints, ProcessingHint)
-
-        struct StanzaId {
-            Jid by;
-            QString id;
-        };
-
-        Message();
-        Message(const Jid &to);
-        Message(const Message &from);
-        Message & operator=(const Message &from);
-        ~Message();
-        bool operator ==(const Message &from) const;
-        inline bool isNull() const { return d == nullptr; }
-        inline operator bool() const { return d != nullptr; }
-
-        Jid to() const;
-        Jid from() const;
-        QString id() const;
-        QString type() const;
-        QString lang() const;
-        QString subject(const QString &lang=QString::null) const;
-        QString subject(const QLocale &lang) const;
-        StringMap subjectMap() const;
-        QString body(const QString &lang="") const;
-        QString body(const QLocale &lang) const;
-        QString thread() const;
-        Stanza::Error error() const;
-
-        void setTo(const Jid &j);
-        void setFrom(const Jid &j);
-        void setId(const QString &s);
-        void setType(const QString &s);
-        void setLang(const QString &s);
-        void setSubject(const QString &s, const QString &lang="");
-        void setBody(const QString &s, const QString &lang="");
-        void setThread(const QString &s, bool send = false);
-        void setError(const Stanza::Error &err);
-
-        // XEP-0060
-        QString pubsubNode() const;
-        QList<PubSubItem> pubsubItems() const;
-        QList<PubSubRetraction> pubsubRetractions() const;
-
-        // XEP-0091
-        QDateTime timeStamp() const;
-        void setTimeStamp(const QDateTime &ts, bool send = false);
-
-        // XEP-0071
-        HTMLElement html(const QString &lang="") const;
-        void setHTML(const HTMLElement &s, const QString &lang="");
-        bool containsHTML() const;
-
-        // XEP-0066
-        UrlList urlList() const;
-        void urlAdd(const Url &u);
-        void urlsClear();
-        void setUrlList(const UrlList &list);
-
-        // XEP-0022
-        QString eventId() const;
-        void setEventId(const QString& id);
-        bool containsEvents() const;
-        bool containsEvent(MsgEvent e) const;
-        void addEvent(MsgEvent e);
-
-        // XEP-0085
-        ChatState chatState() const;
-        void setChatState(ChatState);
-
-        // XEP-0184
-        MessageReceipt messageReceipt() const;
-        void setMessageReceipt(MessageReceipt);
-        QString messageReceiptId() const;
-        void setMessageReceiptId(const QString &s);
-
-        // XEP-0027
-        QString xsigned() const;
-        void setXSigned(const QString &s);
-        QString xencrypted() const;
-        void setXEncrypted(const QString &s);
-
-        // XEP-0033
-        AddressList addresses() const;
-        AddressList findAddresses(Address::Type t) const;
-        void addAddress(const Address &a);
-        void clearAddresses();
-        void setAddresses(const AddressList &list);
-
-        // XEP-144
-        RosterExchangeItems rosterExchangeItems() const;
-        void setRosterExchangeItems(const RosterExchangeItems&);
-
-        // XEP-172
-        void setNick(const QString&);
-        QString nick() const;
-
-        // XEP-0070
-        void setHttpAuthRequest(const HttpAuthRequest&);
-        HttpAuthRequest httpAuthRequest() const;
-
-        // XEP-0004
-        void setForm(const XData&);
-        XData getForm() const;
-
-        // XEP-xxxx SXE
-        void setSxe(const QDomElement&);
-        QDomElement sxe() const;
-
-        // XEP-0231 bits of binary
-        void addBoBData(const BoBData &);
-        QList<BoBData> bobDataList() const;
-
-        // XEP-0047 ibb
-        IBBData ibbData() const;
-
-        // XEP-0280 Message Carbons
-        Jid displayJid() const;
-        Message displayMessage() const;
-        void setCarbonsPrivate(bool enable);
-        bool carbonsPrivate() const;
-
-        // XEP-0297
-        void setForwarded(const Forwarding &frw);
-        // note, the next method has to be called only on not-null message
-        const Forwarding &forwarded() const;
-
-        // XEP-0308
-        QString replaceId() const;
-        void setReplaceId(const QString& id);
-
-        // XEP-0334
-        void setProcessingHints(const ProcessingHints &hints);
-        ProcessingHints processingHints() const;
-
-        // MUC
-        void addMUCStatus(int);
-        QList<int> getMUCStatuses() const;
-        void addMUCInvite(const MUCInvite&);
-        QList<MUCInvite> mucInvites() const;
-        void setMUCDecline(const MUCDecline&);
-        MUCDecline mucDecline() const;
-        QString mucPassword() const;
-        void setMUCPassword(const QString&);
-        bool hasMUCUser() const;
-
-        // XEP-0359
-        StanzaId stanzaId() const;
-        void setStanzaId(const StanzaId &id);
-        QString originId() const;
-        void setOriginId(const QString &id);
-
-        // Obsolete invitation
-        QString invite() const;
-        void setInvite(const QString &s);
-
-        // for compatibility.  delete me later
-        bool spooled() const;
-        void setSpooled(bool);
-        bool wasEncrypted() const;
-        void setWasEncrypted(bool);
-
-        Stanza toStanza(Stream *stream) const;
-        bool fromStanza(const Stanza &s);
-        bool fromStanza(const Stanza &s, int tzoffset);
-        bool fromStanza(const Stanza &s, bool useTimeZoneOffset, int timeZoneOffset);
-
-    private:
-        class Private;
-        QExplicitlySharedDataPointer<Private> d;
-=======
 class BoBData;
+class Forwarding;
 class HTMLElement;
 class HttpAuthRequest;
 class IBBData;
@@ -246,13 +50,6 @@
 
 class Message {
 public:
-    enum CarbonDir : quint8 {
-        NoCarbon,
-        Received, // other party messages are sent to another own client
-        Sent      // own messages are sent from other clients
->>>>>>> d8b219b0
-    };
-
     // XEP-0334
     enum ProcessingHint { NoPermanentStore = 1, NoStore = 2, NoCopy = 4, Store = 8 };
     Q_DECLARE_FLAGS(ProcessingHints, ProcessingHint)
@@ -276,7 +73,7 @@
     QString       id() const;
     QString       type() const;
     QString       lang() const;
-    QString       subject(const QString &lang = QString()) const;
+    QString       subject(const QString &lang = {}) const;
     QString       subject(const QLocale &lang) const;
     StringMap     subjectMap() const;
     QString       body(const QString &lang = "") const;
@@ -289,8 +86,8 @@
     void setId(const QString &s);
     void setType(const QString &s);
     void setLang(const QString &s);
-    void setSubject(const QString &s, const QString &lang = "");
-    void setBody(const QString &s, const QString &lang = "");
+    void setSubject(const QString &s, const QString &lang = {});
+    void setBody(const QString &s, const QString &lang = {});
     void setThread(const QString &s, bool send = false);
     void setError(const Stanza::Error &err);
 
@@ -304,8 +101,8 @@
     void      setTimeStamp(const QDateTime &ts, bool send = false);
 
     // XEP-0071
-    HTMLElement html(const QString &lang = "") const;
-    void        setHTML(const HTMLElement &s, const QString &lang = "");
+    HTMLElement html(const QString &lang = {}) const;
+    void        setHTML(const HTMLElement &s, const QString &lang = {});
     bool        containsHTML() const;
 
     // XEP-0066
@@ -372,14 +169,15 @@
     IBBData ibbData() const;
 
     // XEP-0280 Message Carbons
-    void      setDisabledCarbons(bool disabled);
-    bool      isDisabledCarbons() const;
-    void      setCarbonDirection(CarbonDir);
-    CarbonDir carbonDirection() const;
+    Jid     displayJid() const;
+    Message displayMessage() const;
+    void    setCarbonsPrivate(bool enable);
+    bool    carbonsPrivate() const;
 
     // XEP-0297
-    void setForwardedFrom(const Jid &jid);
-    Jid  forwardedFrom() const;
+    void setForwarded(const Forwarding &frw);
+    // note, the next method has to be called only on not-null message
+    const Forwarding &forwarded() const;
 
     // XEP-0308
     QString replaceId() const;
