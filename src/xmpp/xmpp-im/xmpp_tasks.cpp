/*
 * tasks.cpp - basic tasks
 * Copyright (C) 2001-2002  Justin Karneges
 *
 * This library is free software; you can redistribute it and/or
 * modify it under the terms of the GNU Lesser General Public
 * License as published by the Free Software Foundation; either
 * version 2.1 of the License, or (at your option) any later version.
 *
 * This library is distributed in the hope that it will be useful,
 * but WITHOUT ANY WARRANTY; without even the implied warranty of
 * MERCHANTABILITY or FITNESS FOR A PARTICULAR PURPOSE.  See the GNU
 * Lesser General Public License for more details.
 *
 * You should have received a copy of the GNU Lesser General Public License
 * along with this library.  If not, see <https://www.gnu.org/licenses/>.
 *
 */

<<<<<<< HEAD
#include <QRegExp>
#include <QList>
#include <QHash>
#include <QTimer>

=======
>>>>>>> d8b219b0
#include "xmpp_tasks.h"

#include "xmpp/base/timezone.h"
#include "xmpp_bitsofbinary.h"
#include "xmpp_caps.h"
#include "xmpp_captcha.h"
#include "xmpp_client.h"
#include "xmpp_roster.h"
#include "xmpp_vcard.h"
#include "xmpp_xmlcommon.h"

#include <QList>
#include <QRegularExpression>
#include <QTimer>

<<<<<<< HEAD
#define GET_SUBSCRIBER_ITERATOR(list, sbs) std::find_if(list.begin(), list.end(), [sbs](const Private::SubsData &value) { return value.sbs == sbs; })
=======
using namespace XMPP;
>>>>>>> d8b219b0

static QString lineEncode(QString str)
{
    static QRegularExpression backslash("\\\\");
    static QRegularExpression pipe("\\|");
    static QRegularExpression newline("\n");
    str.replace(backslash, "\\\\"); // backslash to double-backslash
    str.replace(pipe, "\\p");       // pipe to \p
    str.replace(newline, "\\n");    // newline to \n
    return str;
}

static QString lineDecode(const QString &str)
{
    QString ret;

    for (int n = 0; n < str.length(); ++n) {
        if (str.at(n) == '\\') {
            ++n;
            if (n >= str.length())
                break;

            if (str.at(n) == 'n')
                ret.append('\n');
            if (str.at(n) == 'p')
                ret.append('|');
            if (str.at(n) == '\\')
                ret.append('\\');
        } else {
            ret.append(str.at(n));
        }
    }

    return ret;
}

static Roster xmlReadRoster(const QDomElement &q, bool push)
{
    Roster r;

    for (QDomNode n = q.firstChild(); !n.isNull(); n = n.nextSibling()) {
        QDomElement i = n.toElement();
        if (i.isNull())
            continue;

        if (i.tagName() == "item") {
            RosterItem item;
            item.fromXml(i);

            if (push)
                item.setIsPush(true);

            r += item;
        }
    }

    return r;
}

//----------------------------------------------------------------------------
// JT_Session
//----------------------------------------------------------------------------
//
#include "xmpp/xmpp-core/protocol.h"

JT_Session::JT_Session(Task *parent) : Task(parent) { }

void JT_Session::onGo()
{
    QDomElement iq      = createIQ(doc(), "set", "", id());
    QDomElement session = doc()->createElementNS(NS_SESSION, "session");
    iq.appendChild(session);
    send(iq);
}

bool JT_Session::take(const QDomElement &x)
{
    QString from = x.attribute("from");
    if (!from.endsWith("chat.facebook.com")) {
        // remove this code when chat.facebook.com is disabled completely
        from.clear();
    }
    if (!iqVerify(x, from, id()))
        return false;

    if (x.attribute("type") == "result") {
        setSuccess();
    } else {
        setError(x);
    }
    return true;
}

//----------------------------------------------------------------------------
// JT_Register
//----------------------------------------------------------------------------
class JT_Register::Private {
public:
    Private() = default;

    Form  form;
    XData xdata;
    bool  hasXData;
    bool  registered;
    Jid   jid;
    int   type;
};

JT_Register::JT_Register(Task *parent) : Task(parent)
{
    d             = new Private;
    d->type       = -1;
    d->hasXData   = false;
    d->registered = false;
}

JT_Register::~JT_Register() { delete d; }

void JT_Register::reg(const QString &user, const QString &pass)
{
    d->type           = 0;
    to                = client()->host();
    iq                = createIQ(doc(), "set", to.full(), id());
    QDomElement query = doc()->createElementNS("jabber:iq:register", "query");
    iq.appendChild(query);
    query.appendChild(textTag(doc(), "username", user));
    query.appendChild(textTag(doc(), "password", pass));
}

void JT_Register::changepw(const QString &pass)
{
    d->type           = 1;
    to                = client()->host();
    iq                = createIQ(doc(), "set", to.full(), id());
    QDomElement query = doc()->createElementNS("jabber:iq:register", "query");
    iq.appendChild(query);
    query.appendChild(textTag(doc(), "username", client()->user()));
    query.appendChild(textTag(doc(), "password", pass));
}

void JT_Register::unreg(const Jid &j)
{
    d->type           = 2;
    to                = j.isEmpty() ? client()->host() : j.full();
    iq                = createIQ(doc(), "set", to.full(), id());
    QDomElement query = doc()->createElementNS("jabber:iq:register", "query");
    iq.appendChild(query);

    // this may be useful
    if (!d->form.key().isEmpty())
        query.appendChild(textTag(doc(), "key", d->form.key()));

    query.appendChild(doc()->createElement("remove"));
}

void JT_Register::getForm(const Jid &j)
{
    d->type           = 3;
    to                = j;
    iq                = createIQ(doc(), "get", to.full(), id());
    QDomElement query = doc()->createElementNS("jabber:iq:register", "query");
    iq.appendChild(query);
}

void JT_Register::setForm(const Form &form)
{
    d->type           = 4;
    to                = form.jid();
    iq                = createIQ(doc(), "set", to.full(), id());
    QDomElement query = doc()->createElementNS("jabber:iq:register", "query");
    iq.appendChild(query);

    // key?
    if (!form.key().isEmpty())
        query.appendChild(textTag(doc(), "key", form.key()));

    // fields
    for (const auto &f : form) {
        query.appendChild(textTag(doc(), f.realName(), f.value()));
    }
}

void JT_Register::setForm(const Jid &to, const XData &xdata)
{
    d->type           = 4;
    iq                = createIQ(doc(), "set", to.full(), id());
    QDomElement query = doc()->createElementNS("jabber:iq:register", "query");
    iq.appendChild(query);
    query.appendChild(xdata.toXml(doc(), true));
}

const Form &JT_Register::form() const { return d->form; }

bool JT_Register::hasXData() const { return d->hasXData; }

const XData &JT_Register::xdata() const { return d->xdata; }

bool JT_Register::isRegistered() const { return d->registered; }

void JT_Register::onGo() { send(iq); }

bool JT_Register::take(const QDomElement &x)
{
    if (!iqVerify(x, to, id()))
        return false;

    Jid from(x.attribute("from"));
    if (x.attribute("type") == "result") {
        if (d->type == 3) {
            d->form.clear();
            d->form.setJid(from);

            QDomElement q = queryTag(x);
            for (QDomNode n = q.firstChild(); !n.isNull(); n = n.nextSibling()) {
                QDomElement i = n.toElement();
                if (i.isNull())
                    continue;

                if (i.tagName() == "instructions")
                    d->form.setInstructions(tagContent(i));
                else if (i.tagName() == "key")
                    d->form.setKey(tagContent(i));
                else if (i.tagName() == QLatin1String("registered"))
                    d->registered = true;
                else if (i.tagName() == "x" && i.namespaceURI() == "jabber:x:data") {
                    d->xdata.fromXml(i);
                    d->hasXData = true;
                } else if (i.tagName() == "data" && i.namespaceURI() == "urn:xmpp:bob") {
                    client()->bobManager()->append(BoBData(i)); // xep-0231
                } else {
                    FormField f;
                    if (f.setType(i.tagName())) {
                        f.setValue(tagContent(i));
                        d->form += f;
                    }
                }
            }
        }

        setSuccess();
    } else
        setError(x);

    return true;
}

//----------------------------------------------------------------------------
// JT_UnRegister
//----------------------------------------------------------------------------
class JT_UnRegister::Private {
public:
    Private() = default;

    Jid          j;
    JT_Register *jt_reg = nullptr;
};

JT_UnRegister::JT_UnRegister(Task *parent) : Task(parent)
{
    d         = new Private;
    d->jt_reg = nullptr;
}

JT_UnRegister::~JT_UnRegister()
{
    delete d->jt_reg;
    delete d;
}

void JT_UnRegister::unreg(const Jid &j) { d->j = j; }

void JT_UnRegister::onGo()
{
    delete d->jt_reg;

    d->jt_reg = new JT_Register(this);
    d->jt_reg->getForm(d->j);
    connect(d->jt_reg, SIGNAL(finished()), SLOT(getFormFinished()));
    d->jt_reg->go(false);
}

void JT_UnRegister::getFormFinished()
{
    disconnect(d->jt_reg, nullptr, this, nullptr);
    if (d->jt_reg->isRegistered()) {
        d->jt_reg->unreg(d->j);
        connect(d->jt_reg, SIGNAL(finished()), SLOT(unregFinished()));
        d->jt_reg->go(false);
    } else {
        setSuccess(); // no need to unregister
    }
}

void JT_UnRegister::unregFinished()
{
    if (d->jt_reg->success())
        setSuccess();
    else
        setError(d->jt_reg->statusCode(), d->jt_reg->statusString());

    delete d->jt_reg;
    d->jt_reg = nullptr;
}

//----------------------------------------------------------------------------
// JT_Roster
//----------------------------------------------------------------------------
class JT_Roster::Private {
public:
    Private() = default;

    Roster             roster;
    QString            groupsDelimiter;
    QList<QDomElement> itemList;
};

JT_Roster::JT_Roster(Task *parent) : Task(parent)
{
    type = Unknown;
    d    = new Private;
}

JT_Roster::~JT_Roster() { delete d; }

void JT_Roster::get()
{
    type = Get;
    // to = client()->host();
    iq                = createIQ(doc(), "get", to.full(), id());
    QDomElement query = doc()->createElementNS("jabber:iq:roster", "query");
    iq.appendChild(query);
}

void JT_Roster::set(const Jid &jid, const QString &name, const QStringList &groups)
{
    type = Set;
    // to = client()->host();
    QDomElement item = doc()->createElement("item");
    item.setAttribute("jid", jid.full());
    if (!name.isEmpty())
        item.setAttribute("name", name);
    for (const auto &group : groups)
        item.appendChild(textTag(doc(), "group", group));
    d->itemList += item;
}

void JT_Roster::remove(const Jid &jid)
{
    type = Remove;
    // to = client()->host();
    QDomElement item = doc()->createElement("item");
    item.setAttribute("jid", jid.full());
    item.setAttribute("subscription", "remove");
    d->itemList += item;
}

void JT_Roster::getGroupsDelimiter()
{
    type = GetDelimiter;
    // to = client()->host();
    iq = createIQ(doc(), "get", to.full(), id());

    QDomElement roster = doc()->createElement("roster");
    roster.setAttribute("xmlns", "roster:delimiter");

    QDomElement query = doc()->createElement("query");
    query.setAttribute("xmlns", "jabber:iq:private");
    query.appendChild(roster);

    iq.appendChild(query);
}

void JT_Roster::setGroupsDelimiter(const QString &groupsDelimiter)
{
    type = SetDelimiter;
    // to = client()->host();
    iq = createIQ(doc(), "set", to.full(), id());

    QDomText text = doc()->createTextNode(groupsDelimiter);

    QDomElement roster = doc()->createElement("roster");
    roster.setAttribute("xmlns", "roster:delimiter");
    roster.appendChild(text);

    QDomElement query = doc()->createElement("query");
    query.setAttribute("xmlns", "jabber:iq:private");
    query.appendChild(roster);

    iq.appendChild(query);
}

void JT_Roster::onGo()
{
    if (type == Get)
        send(iq);
    else if (type == Set || type == Remove) {
        // to = client()->host();
        iq                = createIQ(doc(), "set", to.full(), id());
        QDomElement query = doc()->createElementNS("jabber:iq:roster", "query");
        iq.appendChild(query);
        for (const QDomElement &it : std::as_const(d->itemList))
            query.appendChild(it);
        send(iq);
    } else if (type == GetDelimiter) {
        send(iq);
    } else if (type == SetDelimiter) {
        send(iq);
    }
}

const Roster &JT_Roster::roster() const { return d->roster; }

QString JT_Roster::groupsDelimiter() const { return d->groupsDelimiter; }

QString JT_Roster::toString() const
{
    if (type != Set)
        return "";

    QDomElement i = doc()->createElement("request");
    i.setAttribute("type", "JT_Roster");
    for (const QDomElement &it : std::as_const(d->itemList))
        i.appendChild(it);
    return lineEncode(Stream::xmlToString(i));
}

bool JT_Roster::fromString(const QString &str)
{
    QDomDocument *dd = new QDomDocument;
    if (!dd->setContent(lineDecode(str).toUtf8()))
        return false;
    QDomElement e = doc()->importNode(dd->documentElement(), true).toElement();
    delete dd;

    if (e.tagName() != "request" || e.attribute("type") != "JT_Roster")
        return false;

    type = Set;
    d->itemList.clear();
    for (QDomNode n = e.firstChild(); !n.isNull(); n = n.nextSibling()) {
        QDomElement i = n.toElement();
        if (i.isNull())
            continue;
        d->itemList += i;
    }

    return true;
}

bool JT_Roster::take(const QDomElement &x)
{
    if (!iqVerify(x, client()->host(), id()))
        return false;

    if (type == Get) {
        if (x.attribute("type") == "result") {
            QDomElement q = queryTag(x);
            d->roster     = xmlReadRoster(q, false);
            setSuccess();
        } else {
            setError(x);
        }

        return true;
    } else if (type == Set) {
        if (x.attribute("type") == "result")
            setSuccess();
        else
            setError(x);

        return true;
    } else if (type == Remove) {
        setSuccess();
        return true;
    } else if (type == GetDelimiter) {
        if (x.attribute("type") == "result") {
            QDomElement q         = queryTag(x);
            QDomElement delimiter = q.firstChild().toElement();
            d->groupsDelimiter    = delimiter.firstChild().toText().data();
            setSuccess();
        } else {
            setError(x);
        }
        return true;
    } else if (type == SetDelimiter) {
        setSuccess();
        return true;
    }

    return false;
}

//----------------------------------------------------------------------------
// JT_PushRoster
//----------------------------------------------------------------------------
JT_PushRoster::JT_PushRoster(Task *parent) : Task(parent) { }

JT_PushRoster::~JT_PushRoster() { }

bool JT_PushRoster::take(const QDomElement &e)
{
    // must be an iq-set tag
    if (e.tagName() != "iq" || e.attribute("type") != "set")
        return false;

    if (!iqVerify(e, client()->host(), "", "jabber:iq:roster"))
        return false;

    emit roster(xmlReadRoster(queryTag(e), true));
    send(createIQ(doc(), "result", e.attribute("from"), e.attribute("id")));

    return true;
}

//----------------------------------------------------------------------------
// JT_Presence
//----------------------------------------------------------------------------
JT_Presence::JT_Presence(Task *parent) : Task(parent) { }

JT_Presence::~JT_Presence() { }

void JT_Presence::pres(const Status &s)
{
    type = 0;

    tag = doc()->createElement("presence");
    if (!s.isAvailable()) {
        tag.setAttribute("type", "unavailable");
        if (!s.status().isEmpty())
            tag.appendChild(textTag(doc(), "status", s.status()));
    } else {
        if (s.isInvisible())
            tag.setAttribute("type", "invisible");

        if (!s.show().isEmpty())
            tag.appendChild(textTag(doc(), "show", s.show()));
        if (!s.status().isEmpty())
            tag.appendChild(textTag(doc(), "status", s.status()));

        tag.appendChild(textTag(doc(), "priority", QString("%1").arg(s.priority())));

        if (!s.keyID().isEmpty()) {
            QDomElement x = textTagNS(doc(), "http://jabber.org/protocol/e2e", "x", s.keyID());
            tag.appendChild(x);
        }
        if (!s.xsigned().isEmpty()) {
            QDomElement x = textTagNS(doc(), "jabber:x:signed", "x", s.xsigned());
            tag.appendChild(x);
        }

        if (client()->capsManager()->isEnabled() && !client()->capsOptimizationAllowed()) {
            CapsSpec cs = client()->caps();
            if (cs.isValid()) {
                tag.appendChild(cs.toXml(doc()));
            }
        }

        if (s.isMUC()) {
            QDomElement m = doc()->createElementNS("http://jabber.org/protocol/muc", "x");
            if (!s.mucPassword().isEmpty()) {
                m.appendChild(textTag(doc(), "password", s.mucPassword()));
            }
            if (s.hasMUCHistory()) {
                QDomElement h = doc()->createElement("history");
                if (s.mucHistoryMaxChars() >= 0)
                    h.setAttribute("maxchars", s.mucHistoryMaxChars());
                if (s.mucHistoryMaxStanzas() >= 0)
                    h.setAttribute("maxstanzas", s.mucHistoryMaxStanzas());
                if (s.mucHistorySeconds() >= 0)
                    h.setAttribute("seconds", s.mucHistorySeconds());
                if (!s.mucHistorySince().isNull())
                    h.setAttribute("since", s.mucHistorySince().toUTC().addSecs(1).toString(Qt::ISODate));
                m.appendChild(h);
            }
            tag.appendChild(m);
        }

        if (s.hasPhotoHash()) {
            QDomElement m = doc()->createElementNS("vcard-temp:x:update", "x");
            m.appendChild(textTag(doc(), "photo", QString::fromLatin1(s.photoHash().toHex())));
            tag.appendChild(m);
        }

        // bits of binary
        const auto &bdlist = s.bobDataList();
        for (const BoBData &bd : bdlist) {
            tag.appendChild(bd.toXml(doc()));
        }
    }
}

void JT_Presence::pres(const Jid &to, const Status &s)
{
    pres(s);
    tag.setAttribute("to", to.full());
}

void JT_Presence::sub(const Jid &to, const QString &subType, const QString &nick)
{
    type = 1;

    tag = doc()->createElement("presence");
    tag.setAttribute("to", to.full());
    tag.setAttribute("type", subType);
    if (!nick.isEmpty()
        && (subType == QLatin1String("subscribe") || subType == QLatin1String("subscribed")
            || subType == QLatin1String("unsubscribe") || subType == QLatin1String("unsubscribed"))) {
        QDomElement nick_tag = textTagNS(doc(), "http://jabber.org/protocol/nick", "nick", nick);
        tag.appendChild(nick_tag);
    }
}

void JT_Presence::probe(const Jid &to)
{
    type = 2;

    tag = doc()->createElement("presence");
    tag.setAttribute("to", to.full());
    tag.setAttribute("type", "probe");
}

void JT_Presence::onGo()
{
    send(tag);
    setSuccess();
}

//----------------------------------------------------------------------------
// JT_PushPresence
//----------------------------------------------------------------------------
JT_PushPresence::JT_PushPresence(Task *parent) : Task(parent) { }

JT_PushPresence::~JT_PushPresence() { }

bool JT_PushPresence::take(const QDomElement &e)
{
    if (e.tagName() != "presence")
        return false;

    Jid    j(e.attribute("from"));
    Status p;

    if (e.hasAttribute("type")) {
        QString type = e.attribute("type");
        if (type == "unavailable") {
            p.setIsAvailable(false);
        } else if (type == "error") {
            QString str  = "";
            int     code = 0;
            getErrorFromElement(e, client()->stream().baseNS(), &code, &str);
            p.setError(code, str);
        } else if (type == QLatin1String("subscribe") || type == QLatin1String("subscribed")
                   || type == QLatin1String("unsubscribe") || type == QLatin1String("unsubscribed")) {
            QString     nick;
            QDomElement tag = e.firstChildElement("nick");
            if (!tag.isNull() && tag.namespaceURI() == "http://jabber.org/protocol/nick") {
                nick = tagContent(tag);
            }
            emit subscription(j, type, nick);
            return true;
        }
    }

    QDomElement tag;

    tag = e.firstChildElement("status");
    if (!tag.isNull())
        p.setStatus(tagContent(tag));
    tag = e.firstChildElement("show");
    if (!tag.isNull())
        p.setShow(tagContent(tag));
    tag = e.firstChildElement("priority");
    if (!tag.isNull())
        p.setPriority(tagContent(tag).toInt());

    QDateTime stamp;

    for (QDomNode n = e.firstChild(); !n.isNull(); n = n.nextSibling()) {
        QDomElement i = n.toElement();
        if (i.isNull())
            continue;

        if (i.tagName() == "x" && i.namespaceURI() == "jabber:x:delay") {
            if (i.hasAttribute("stamp") && !stamp.isValid()) {
                stamp = stamp2TS(i.attribute("stamp"));
            }
        } else if (i.tagName() == "delay" && i.namespaceURI() == "urn:xmpp:delay") {
            if (i.hasAttribute("stamp") && !stamp.isValid()) {
                stamp = QDateTime::fromString(i.attribute("stamp").left(19), Qt::ISODate);
            }
        } else if (i.tagName() == "x" && i.namespaceURI() == "gabber:x:music:info") {
            QDomElement t;
            QString     title, state;

            t = i.firstChildElement("title");
            if (!t.isNull())
                title = tagContent(t);
            t = i.firstChildElement("state");
            if (!t.isNull())
                state = tagContent(t);

            if (!title.isEmpty() && state == "playing")
                p.setSongTitle(title);
        } else if (i.tagName() == "x" && i.namespaceURI() == "jabber:x:signed") {
            p.setXSigned(tagContent(i));
        } else if (i.tagName() == "x" && i.namespaceURI() == "http://jabber.org/protocol/e2e") {
            p.setKeyID(tagContent(i));
        } else if (i.tagName() == "c" && i.namespaceURI() == NS_CAPS) {
            p.setCaps(CapsSpec::fromXml(i));
            if (!e.hasAttribute("type") && p.caps().isValid()) {
                client()->capsManager()->updateCaps(j, p.caps());
            }
        } else if (i.tagName() == "x" && i.namespaceURI() == "vcard-temp:x:update") {
            QDomElement t;
            t = i.firstChildElement("photo");
            if (!t.isNull())
                p.setPhotoHash(
                    QByteArray::fromHex(tagContent(t).toLatin1())); // if hash is empty this may mean photo removal
            // else vcard.hasPhotoHash() returns false and that's mean user is not yet ready to advertise his image
        } else if (i.tagName() == "x" && i.namespaceURI() == "http://jabber.org/protocol/muc#user") {
            for (QDomElement muc_e = i.firstChildElement(); !muc_e.isNull(); muc_e = muc_e.nextSiblingElement()) {
                if (muc_e.tagName() == "item")
                    p.setMUCItem(MUCItem(muc_e));
                else if (muc_e.tagName() == "status")
                    p.addMUCStatus(muc_e.attribute("code").toInt());
                else if (muc_e.tagName() == "destroy")
                    p.setMUCDestroy(MUCDestroy(muc_e));
            }
        } else if (i.tagName() == "data" && i.namespaceURI() == "urn:xmpp:bob") {
            BoBData bd(i);
            client()->bobManager()->append(bd);
            p.addBoBData(bd);
        }
    }

    if (stamp.isValid()) {
        if (client()->manualTimeZoneOffset()) {
            stamp = stamp.addSecs(client()->timeZoneOffset() * 3600);
        } else {
            stamp.setTimeSpec(Qt::UTC);
            stamp = stamp.toLocalTime();
        }
        p.setTimeStamp(stamp);
    }

    emit presence(j, p);

    return true;
}

//----------------------------------------------------------------------------
// JT_Message
//----------------------------------------------------------------------------
static QDomElement oldStyleNS(const QDomElement &e)
{
    // find closest parent with a namespace
    QDomNode par = e.parentNode();
    while (!par.isNull() && par.namespaceURI().isNull())
        par = par.parentNode();
    bool noShowNS = false;
    if (!par.isNull() && par.namespaceURI() == e.namespaceURI())
        noShowNS = true;

    QDomElement i;
    int         x;
    // if(noShowNS)
    i = e.ownerDocument().createElement(e.tagName());
    // else
    //    i = e.ownerDocument().createElementNS(e.namespaceURI(), e.tagName());

    // copy attributes
    QDomNamedNodeMap al = e.attributes();
    for (x = 0; x < al.count(); ++x)
        i.setAttributeNode(al.item(x).cloneNode().toAttr());

    if (!noShowNS)
        i.setAttribute("xmlns", e.namespaceURI());

    // copy children
    QDomNodeList nl = e.childNodes();
    for (x = 0; x < nl.count(); ++x) {
        QDomNode n = nl.item(x);
        if (n.isElement())
            i.appendChild(oldStyleNS(n.toElement()));
        else
            i.appendChild(n.cloneNode());
    }
    return i;
}

JT_Message::JT_Message(Task *parent, Message &msg) : Task(parent), m(msg)
{
    if (msg.id().isEmpty())
        msg.setId(id());
}

JT_Message::~JT_Message() { }

void JT_Message::onGo()
{

    Stanza      s = m.toStanza(&(client()->stream()));
    QDomElement e = s.element(); // oldStyleNS(s.element());

    if (auto encryptionHandler = client()->encryptionHandler()) {
        Q_UNUSED(encryptionHandler->encryptMessageElement(e));
    }

    // See: XEP-0380: Explicit Message Encryption
    const bool wasEncrypted = !e.firstChildElement("encryption").isNull();
    m.setWasEncrypted(wasEncrypted);
    m.setEncryptionProtocol(encryptionProtocol(e));

    // if the element is null, then the encryption is happening asynchronously
    if (!e.isNull()) {
        send(e);
    }
    setSuccess();
}

//----------------------------------------------------------------------------
// JT_PushMessage
//----------------------------------------------------------------------------
class JT_PushMessage::Private {
public:
    struct SubsData {
        Subscriber *sbs = nullptr;
        int userData = -1;
    };
    using SubsDataList = QVector<SubsData>;
    EncryptionHandler *m_encryptionHandler;
    QHash<QString, SubsDataList> subsData;
    SubsDataList subsMData;

    QString genKey(const QString &s1, const QString &s2)
    {
        return QString::fromLatin1("%1&%2").arg(s1, s2);
    }

    bool processChildStanzaNode(const QDomElement &root, QDomElement &e, Client *c, bool nested)
    {
        QString tagName = e.tagName();
        QString xmlnsStr = e.attribute(QString::fromLatin1("xmlns"));
        QString key = genKey(tagName, xmlnsStr);
        auto it = subsData.constFind(key);
        if (it != subsData.constEnd()) {
            foreach (const SubsData &sd, it.value()) {
                if (sd.sbs->xmlEvent(root, e, c, sd.userData, nested))
                    return true;
                if (e.tagName() != tagName || e.attribute(QString::fromLatin1("xmlns")) != tagName)
                    return false;
            }
        }
        return false;
    }

    bool processMessage(Message &msg, bool nested) {
        foreach (const SubsData &sd, subsMData) {
            if (sd.sbs->messageEvent(msg, sd.userData, nested))
                return true;
        }
        return false;
    }
};

<<<<<<< HEAD
JT_PushMessage::Subscriber::~Subscriber()
{
}

bool JT_PushMessage::Subscriber::xmlEvent(const QDomElement &root, QDomElement &e, Client *c, int userData, bool nested)
{
    Q_UNUSED(root)
    Q_UNUSED(e)
    Q_UNUSED(c)
    Q_UNUSED(userData)
    Q_UNUSED(nested)
    return false;
}

bool JT_PushMessage::Subscriber::messageEvent(Message &msg, int userData, bool nested)
{
    Q_UNUSED(msg);
    Q_UNUSED(userData);
    Q_UNUSED(nested)
    return false;
}

JT_PushMessage::JT_PushMessage(Task *parent, EncryptionHandler *encryptionHandler)
    : Task(parent)
    , d(new Private)
{
    d->m_encryptionHandler = encryptionHandler;
}

JT_PushMessage::~JT_PushMessage()
{
}

void JT_PushMessage::subscribeXml(Subscriber *sbs, const QString &tagName, const QString &xmlnsStr, int userData)
{
    QString key = d->genKey(tagName, xmlnsStr);
    auto it = d->subsData.find(key);
    if (it != d->subsData.end()) {
        Private::SubsDataList &list = it.value();
        auto lit = GET_SUBSCRIBER_ITERATOR(list, sbs);
        if (lit == list.end())
            list.append({ sbs, userData });
    } else {
        d->subsData.insert(key, {{ sbs, userData }});
    }
}

void JT_PushMessage::unsubscribeXml(Subscriber *sbs, const QString &tagName, const QString &xmlnsStr)
{
    QString key = d->genKey(tagName, xmlnsStr);
    auto it = d->subsData.find(key);
    if (it != d->subsData.end()) {
        Private::SubsDataList &list = it.value();
        auto lit = GET_SUBSCRIBER_ITERATOR(list, sbs);
        if (lit != list.end()) {
            list.erase(lit);
            if (list.isEmpty())
                d->subsData.erase(it);
        }
    }
}

void JT_PushMessage::subscribeMessage(Subscriber *sbs, int userData)
{
    auto &list = d->subsMData;
    auto lit = GET_SUBSCRIBER_ITERATOR(list, sbs);
    if (lit == list.end())
        list.append({ sbs, userData });
}

void JT_PushMessage::unsubscribeMessage(Subscriber *sbs)
{
    auto &list = d->subsMData;
    auto lit = GET_SUBSCRIBER_ITERATOR(list, sbs);
    if (lit != list.end())
        list.erase(lit);
}

bool JT_PushMessage::processXmlSubscribers(QDomElement &el, Client *client, bool nested)
{
    bool processed = false;
    QDomElement ch = el.firstChildElement();
    while (!ch.isNull()) {
        QDomElement next = ch.nextSiblingElement();
        bool res = d->processChildStanzaNode(el, ch, client, nested);
        if (res)
            processed = true;
        if (res || ch.isNull())
            el.removeChild(ch);
        ch = next;
    }
    return (processed && el.childNodes().length() == 0);
}

bool JT_PushMessage::processMessageSubscribers(Message &msg, bool nested)
{
    return d->processMessage(msg, nested);
}
=======
JT_PushMessage::JT_PushMessage(Task *parent, EncryptionHandler *encryptionHandler) : Task(parent)
{
    d                      = new Private;
    d->m_encryptionHandler = encryptionHandler;
}

JT_PushMessage::~JT_PushMessage() { delete d; }
>>>>>>> d8b219b0

bool JT_PushMessage::take(const QDomElement &e)
{
    if (e.tagName() != "message")
        return false;

    QDomElement e1 = e;

    if (d->m_encryptionHandler) {
        if (d->m_encryptionHandler->decryptMessageElement(e1)) {
            if (e1.isNull()) {
                // The message was processed, but has to be discarded for some reason
                return true;
            }
        }
    }

<<<<<<< HEAD
    if (processXmlSubscribers(e1, client(), false))
        return true;

    Stanza s = client()->stream().createStanza(addCorrectNS(e1));
    if(s.isNull()) {
        //printf("take: bad stanza??\n");
=======
    QDomElement        forward;
    Message::CarbonDir cd = Message::NoCarbon;

    Jid fromJid = Jid(e1.attribute(QLatin1String("from")));
    // Check for Carbon
    QDomNodeList list = e1.childNodes();
    for (int i = 0; i < list.size(); ++i) {
        QDomElement el = list.at(i).toElement();

        if (el.namespaceURI() == QLatin1String("urn:xmpp:carbons:2")
            && (el.tagName() == QLatin1String("received") || el.tagName() == QLatin1String("sent"))
            && fromJid.compare(Jid(e1.attribute(QLatin1String("to"))), false)) {
            QDomElement el1 = el.firstChildElement();
            if (el1.tagName() == QLatin1String("forwarded")
                && el1.namespaceURI() == QLatin1String("urn:xmpp:forward:0")) {
                QDomElement el2 = el1.firstChildElement(QLatin1String("message"));
                if (!el2.isNull()) {
                    forward = el2;
                    cd      = el.tagName() == QLatin1String("received") ? Message::Received : Message::Sent;
                    break;
                }
            }
        } else if (el.tagName() == QLatin1String("forwarded")
                   && el.namespaceURI() == QLatin1String("urn:xmpp:forward:0")) {
            forward = el.firstChildElement(QLatin1String("message")); // currently only messages are supportted
            // TODO <delay> element support
            if (!forward.isNull()) {
                break;
            }
        }
    }

    Stanza s = client()->stream().createStanza(addCorrectNS(forward.isNull() ? e1 : forward));
    if (s.isNull()) {
        // printf("take: bad stanza??\n");
>>>>>>> d8b219b0
        return false;
    }

    Message m;
    if (!m.fromStanza(s, client()->manualTimeZoneOffset(), client()->timeZoneOffset())) {
        // printf("bad message\n");
        return false;
    }
<<<<<<< HEAD

    if (processMessageSubscribers(m, false))
        return true;

=======
    if (!forward.isNull()) {
        m.setForwardedFrom(fromJid);
        m.setCarbonDirection(cd);
    }

    // See: XEP-0380: Explicit Message Encryption
    const bool wasEncrypted = !e1.firstChildElement("encryption").isNull();
>>>>>>> d8b219b0
    m.setWasEncrypted(wasEncrypted);
    m.setEncryptionProtocol(encryptionProtocol(e));

    emit message(m);
    return true;
}

//----------------------------------------------------------------------------
// JT_VCard
//----------------------------------------------------------------------------
class JT_VCard::Private {
public:
    Private() = default;

    QDomElement iq;
    Jid         jid;
    VCard       vcard;
};

JT_VCard::JT_VCard(Task *parent) : Task(parent)
{
    type = -1;
    d    = new Private;
}

JT_VCard::~JT_VCard() { delete d; }

void JT_VCard::get(const Jid &_jid)
{
    type          = 0;
    d->jid        = _jid;
    d->iq         = createIQ(doc(), "get", type == 1 ? Jid().full() : d->jid.full(), id());
    QDomElement v = doc()->createElementNS("vcard-temp", "vCard");
    d->iq.appendChild(v);
}

const Jid &JT_VCard::jid() const { return d->jid; }

const VCard &JT_VCard::vcard() const { return d->vcard; }

void JT_VCard::set(const VCard &card)
{
    type     = 1;
    d->vcard = card;
    d->jid   = "";
    d->iq    = createIQ(doc(), "set", d->jid.full(), id());
    d->iq.appendChild(card.toXml(doc()));
}

// isTarget is when we setting target's vCard. for example in case of muc own vCard
void JT_VCard::set(const Jid &j, const VCard &card, bool isTarget)
{
    type     = 1;
    d->vcard = card;
    d->jid   = j;
    d->iq    = createIQ(doc(), "set", isTarget ? j.full() : "", id());
    d->iq.appendChild(card.toXml(doc()));
}

void JT_VCard::onGo() { send(d->iq); }

bool JT_VCard::take(const QDomElement &x)
{
    Jid to = d->jid;
    if (to.bare() == client()->jid().bare())
        to = client()->host();
    if (!iqVerify(x, to, id()))
        return false;

    if (x.attribute("type") == "result") {
        if (type == 0) {
            for (QDomNode n = x.firstChild(); !n.isNull(); n = n.nextSibling()) {
                QDomElement q = n.toElement();
                if (q.isNull())
                    continue;

                if (q.tagName().toUpper() == "VCARD") {
                    d->vcard = VCard::fromXml(q);
                    if (d->vcard) {
                        setSuccess();
                        return true;
                    }
                }
            }

            setError(ErrDisc + 1, tr("No vCard available"));
            return true;
        } else {
            setSuccess();
            return true;
        }
    } else {
        setError(x);
    }

    return true;
}

//----------------------------------------------------------------------------
// JT_Search
//----------------------------------------------------------------------------
class JT_Search::Private {
public:
    Private() = default;

    Jid                 jid;
    Form                form;
    bool                hasXData = false;
    XData               xdata;
    QList<SearchResult> resultList;
};

JT_Search::JT_Search(Task *parent) : Task(parent)
{
    d    = new Private;
    type = -1;
}

JT_Search::~JT_Search() { delete d; }

void JT_Search::get(const Jid &jid)
{
    type              = 0;
    d->jid            = jid;
    d->hasXData       = false;
    d->xdata          = XData();
    iq                = createIQ(doc(), "get", d->jid.full(), id());
    QDomElement query = doc()->createElementNS("jabber:iq:search", "query");
    iq.appendChild(query);
}

void JT_Search::set(const Form &form)
{
    type              = 1;
    d->jid            = form.jid();
    d->hasXData       = false;
    d->xdata          = XData();
    iq                = createIQ(doc(), "set", d->jid.full(), id());
    QDomElement query = doc()->createElementNS("jabber:iq:search", "query");
    iq.appendChild(query);

    // key?
    if (!form.key().isEmpty())
        query.appendChild(textTag(doc(), "key", form.key()));

    // fields
    for (const auto &f : form) {
        query.appendChild(textTag(doc(), f.realName(), f.value()));
    }
}

void JT_Search::set(const Jid &jid, const XData &form)
{
    type              = 1;
    d->jid            = jid;
    d->hasXData       = false;
    d->xdata          = XData();
    iq                = createIQ(doc(), "set", d->jid.full(), id());
    QDomElement query = doc()->createElementNS("jabber:iq:search", "query");
    iq.appendChild(query);
    query.appendChild(form.toXml(doc(), true));
}

const Form &JT_Search::form() const { return d->form; }

const QList<SearchResult> &JT_Search::results() const { return d->resultList; }

bool JT_Search::hasXData() const { return d->hasXData; }

const XData &JT_Search::xdata() const { return d->xdata; }

void JT_Search::onGo() { send(iq); }

bool JT_Search::take(const QDomElement &x)
{
    if (!iqVerify(x, d->jid, id()))
        return false;

    Jid from(x.attribute("from"));
    if (x.attribute("type") == "result") {
        if (type == 0) {
            d->form.clear();
            d->form.setJid(from);

            QDomElement q = queryTag(x);
            for (QDomNode n = q.firstChild(); !n.isNull(); n = n.nextSibling()) {
                QDomElement i = n.toElement();
                if (i.isNull())
                    continue;

                if (i.tagName() == "instructions")
                    d->form.setInstructions(tagContent(i));
                else if (i.tagName() == "key")
                    d->form.setKey(tagContent(i));
                else if (i.tagName() == "x" && i.namespaceURI() == "jabber:x:data") {
                    d->xdata.fromXml(i);
                    d->hasXData = true;
                } else {
                    FormField f;
                    if (f.setType(i.tagName())) {
                        f.setValue(tagContent(i));
                        d->form += f;
                    }
                }
            }
        } else {
            d->resultList.clear();

            QDomElement q = queryTag(x);
            for (QDomNode n = q.firstChild(); !n.isNull(); n = n.nextSibling()) {
                QDomElement i = n.toElement();
                if (i.isNull())
                    continue;

                if (i.tagName() == "item") {
                    SearchResult r(Jid(i.attribute("jid")));

                    QDomElement tag;

                    tag = i.firstChildElement("nick");
                    if (!tag.isNull())
                        r.setNick(tagContent(tag));
                    tag = i.firstChildElement("first");
                    if (!tag.isNull())
                        r.setFirst(tagContent(tag));
                    tag = i.firstChildElement("last");
                    if (!tag.isNull())
                        r.setLast(tagContent(tag));
                    tag = i.firstChildElement("email");
                    if (!tag.isNull())
                        r.setEmail(tagContent(tag));

                    d->resultList += r;
                } else if (i.tagName() == "x" && i.namespaceURI() == "jabber:x:data") {
                    d->xdata.fromXml(i);
                    d->hasXData = true;
                }
            }
        }
        setSuccess();
    } else {
        setError(x);
    }

    return true;
}

//----------------------------------------------------------------------------
// JT_ClientVersion
//----------------------------------------------------------------------------
JT_ClientVersion::JT_ClientVersion(Task *parent) : Task(parent) { }

void JT_ClientVersion::get(const Jid &jid)
{
    j                 = jid;
    iq                = createIQ(doc(), "get", j.full(), id());
    QDomElement query = doc()->createElementNS("jabber:iq:version", "query");
    iq.appendChild(query);
}

void JT_ClientVersion::onGo() { send(iq); }

bool JT_ClientVersion::take(const QDomElement &x)
{
    if (!iqVerify(x, j, id()))
        return false;

    if (x.attribute("type") == "result") {
        QDomElement q = queryTag(x);
        QDomElement tag;
        tag = q.firstChildElement("name");
        if (!tag.isNull())
            v_name = tagContent(tag);
        tag = q.firstChildElement("version");
        if (!tag.isNull())
            v_ver = tagContent(tag);
        tag = q.firstChildElement("os");
        if (!tag.isNull())
            v_os = tagContent(tag);

        setSuccess();
    } else {
        setError(x);
    }

    return true;
}

const Jid &JT_ClientVersion::jid() const { return j; }

const QString &JT_ClientVersion::name() const { return v_name; }

const QString &JT_ClientVersion::version() const { return v_ver; }

const QString &JT_ClientVersion::os() const { return v_os; }

//----------------------------------------------------------------------------
// JT_EntityTime
//----------------------------------------------------------------------------
JT_EntityTime::JT_EntityTime(Task *parent) : Task(parent) { }

/**
 * \brief Queried entity's JID.
 */
const Jid &JT_EntityTime::jid() const { return j; }

/**
 * \brief Prepares the task to get information from JID.
 */
void JT_EntityTime::get(const Jid &jid)
{
    j                = jid;
    iq               = createIQ(doc(), "get", jid.full(), id());
    QDomElement time = doc()->createElementNS("urn:xmpp:time", "time");
    iq.appendChild(time);
}

void JT_EntityTime::onGo() { send(iq); }

bool JT_EntityTime::take(const QDomElement &x)
{
    if (!iqVerify(x, j, id()))
        return false;

    if (x.attribute("type") == "result") {
        QDomElement q = x.firstChildElement("time");
        QDomElement tag;
        tag = q.firstChildElement("utc");
        do {
            if (tag.isNull()) {
                break;
            }
            utc = QDateTime::fromString(tagContent(tag), Qt::ISODate);
            tag = q.firstChildElement("tzo");
            if (!utc.isValid() || tag.isNull()) {
                break;
            }
            tzo = TimeZone::tzdToInt(tagContent(tag));
            if (tzo == -1) {
                break;
            }
            setSuccess();
            return true;
        } while (false);
        setError(406);
    } else {
        setError(x);
    }

    return true;
}

const QDateTime &JT_EntityTime::dateTime() const { return utc; }

int JT_EntityTime::timezoneOffset() const { return tzo; }

//----------------------------------------------------------------------------
// JT_ServInfo
//----------------------------------------------------------------------------
JT_ServInfo::JT_ServInfo(Task *parent) : Task(parent) { }

JT_ServInfo::~JT_ServInfo() { }

bool JT_ServInfo::take(const QDomElement &e)
{
    if (e.tagName() != "iq" || e.attribute("type") != "get")
        return false;

    QString ns = queryNS(e);
    if (ns == "jabber:iq:version") {
        QDomElement iq    = createIQ(doc(), "result", e.attribute("from"), e.attribute("id"));
        QDomElement query = doc()->createElementNS("jabber:iq:version", "query");
        iq.appendChild(query);
        query.appendChild(textTag(doc(), "name", client()->clientName()));
        query.appendChild(textTag(doc(), "version", client()->clientVersion()));
        query.appendChild(textTag(doc(), "os", client()->OSName() + ' ' + client()->OSVersion()));
        send(iq);
        return true;
    } else if (ns == "http://jabber.org/protocol/disco#info") {
        // Find out the node
        QString     node;
        QDomElement q = e.firstChildElement("query");
        if (!q.isNull()) // NOTE: Should always be true, since a NS was found above
            node = q.attribute("node");

        if (node.isEmpty() || node == client()->caps().flatten()) {

            QDomElement iq   = createIQ(doc(), "result", e.attribute("from"), e.attribute("id"));
            DiscoItem   item = client()->makeDiscoResult(node);
            iq.appendChild(item.toDiscoInfoResult(doc()));
            send(iq);
        } else {
            // Create error reply
            QDomElement error_reply = createIQ(doc(), "result", e.attribute("from"), e.attribute("id"));

            // Copy children
            for (QDomNode n = e.firstChild(); !n.isNull(); n = n.nextSibling()) {
                error_reply.appendChild(n.cloneNode());
            }

            // Add error
            QDomElement error = doc()->createElement("error");
            error.setAttribute("type", "cancel");
            error_reply.appendChild(error);
            QDomElement error_type = doc()->createElementNS("urn:ietf:params:xml:ns:xmpp-stanzas", "item-not-found");
            error.appendChild(error_type);
            send(error_reply);
        }
        return true;
    }
    if (!ns.isEmpty()) {
        return false;
    }

    ns = e.firstChildElement("time").namespaceURI();
    if (ns == "urn:xmpp:time") {
        QDomElement iq   = createIQ(doc(), "result", e.attribute("from"), e.attribute("id"));
        QDomElement time = doc()->createElementNS(ns, "time");
        iq.appendChild(time);

        QDateTime local = QDateTime::currentDateTime();

        int     off = TimeZone::offsetFromUtc();
        QTime   t   = QTime(0, 0).addSecs(qAbs(off) * 60);
        QString tzo = (off < 0 ? "-" : "+") + t.toString("HH:mm");
        time.appendChild(textTag(doc(), "tzo", tzo));
        QString localTimeStr = local.toUTC().toString(Qt::ISODate);
        if (!localTimeStr.endsWith("Z"))
            localTimeStr.append("Z");
        time.appendChild(textTag(doc(), "utc", localTimeStr));

        send(iq);
        return true;
    }

    return false;
}

//----------------------------------------------------------------------------
// JT_Gateway
//----------------------------------------------------------------------------
JT_Gateway::JT_Gateway(Task *parent) : Task(parent) { type = -1; }

void JT_Gateway::get(const Jid &jid)
{
    type              = 0;
    v_jid             = jid;
    iq                = createIQ(doc(), "get", v_jid.full(), id());
    QDomElement query = doc()->createElementNS("jabber:iq:gateway", "query");
    iq.appendChild(query);
}

void JT_Gateway::set(const Jid &jid, const QString &prompt)
{
    type              = 1;
    v_jid             = jid;
    v_prompt          = prompt;
    iq                = createIQ(doc(), "set", v_jid.full(), id());
    QDomElement query = doc()->createElementNS("jabber:iq:gateway", "query");
    iq.appendChild(query);
    query.appendChild(textTag(doc(), "prompt", v_prompt));
}

void JT_Gateway::onGo() { send(iq); }

Jid JT_Gateway::jid() const { return v_jid; }

QString JT_Gateway::desc() const { return v_desc; }

QString JT_Gateway::prompt() const { return v_prompt; }

Jid JT_Gateway::translatedJid() const { return v_translatedJid; }

bool JT_Gateway::take(const QDomElement &x)
{
    if (!iqVerify(x, v_jid, id()))
        return false;

    if (x.attribute("type") == "result") {
        if (type == 0) {
            QDomElement query = queryTag(x);
            QDomElement tag;
            tag = query.firstChildElement("desc");
            if (!tag.isNull()) {
                v_desc = tagContent(tag);
            }
            tag = query.firstChildElement("prompt");
            if (!tag.isNull()) {
                v_prompt = tagContent(tag);
            }
        } else {
            QDomElement query = queryTag(x);
            QDomElement tag;
            tag = query.firstChildElement("jid");
            if (!tag.isNull()) {
                v_translatedJid = tagContent(tag);
            }
            // we used to read 'prompt' in the past
            // and some gateways still send it
            tag = query.firstChildElement("prompt");
            if (!tag.isNull()) {
                v_prompt = tagContent(tag);
            }
        }

        setSuccess();
    } else {
        setError(x);
    }

    return true;
}

//----------------------------------------------------------------------------
// JT_DiscoItems
//----------------------------------------------------------------------------
class JT_DiscoItems::Private {
public:
    Private() { }

    QDomElement iq;
    Jid         jid;
    DiscoList   items;
    QDomElement subsetsEl;
};

JT_DiscoItems::JT_DiscoItems(Task *parent) : Task(parent) { d = new Private; }

JT_DiscoItems::~JT_DiscoItems() { delete d; }

void JT_DiscoItems::get(const DiscoItem &item) { get(item.jid(), item.node()); }

void JT_DiscoItems::get(const Jid &j, const QString &node)
{
    d->items.clear();

    d->jid            = j;
    d->iq             = createIQ(doc(), "get", d->jid.full(), id());
    QDomElement query = doc()->createElementNS("http://jabber.org/protocol/disco#items", "query");

    if (!node.isEmpty())
        query.setAttribute("node", node);

    if (!d->subsetsEl.isNull()) {
        query.appendChild(d->subsetsEl);
        d->subsetsEl = QDomElement();
    }

    d->iq.appendChild(query);
}

const DiscoList &JT_DiscoItems::items() const { return d->items; }

void JT_DiscoItems::includeSubsetQuery(const SubsetsClientManager &subsets)
{
    d->subsetsEl = subsets.makeQueryElement(doc());
}

bool JT_DiscoItems::extractSubsetInfo(SubsetsClientManager &subsets)
{
    return d->subsetsEl.isNull() ? false : subsets.updateFromElement(d->subsetsEl, d->items.count());
}

void JT_DiscoItems::onGo() { send(d->iq); }

bool JT_DiscoItems::take(const QDomElement &x)
{
    if (!iqVerify(x, d->jid, id()))
        return false;

    if (x.attribute("type") == "result") {
        QDomElement q = queryTag(x);

        for (QDomNode n = q.firstChild(); !n.isNull(); n = n.nextSibling()) {
            QDomElement e = n.toElement();
            if (e.isNull())
                continue;

            if (e.tagName() == "item") {
                DiscoItem item;

                item.setJid(e.attribute("jid"));
                item.setName(e.attribute("name"));
                item.setNode(e.attribute("node"));
                item.setAction(DiscoItem::string2action(e.attribute("action")));

                d->items.append(item);
            } else if (d->subsetsEl.isNull()) {
                d->subsetsEl = SubsetsClientManager::findElement(e, false);
            }
        }

        setSuccess();
    } else {
        setError(x);
    }

    return true;
}

//----------------------------------------------------------------------------
// JT_DiscoPublish
//----------------------------------------------------------------------------
class JT_DiscoPublish::Private {
public:
    Private() { }

    QDomElement iq;
    Jid         jid;
    DiscoList   list;
};

JT_DiscoPublish::JT_DiscoPublish(Task *parent) : Task(parent) { d = new Private; }

JT_DiscoPublish::~JT_DiscoPublish() { delete d; }

void JT_DiscoPublish::set(const Jid &j, const DiscoList &list)
{
    d->list = list;
    d->jid  = j;

    d->iq             = createIQ(doc(), "set", d->jid.full(), id());
    QDomElement query = doc()->createElementNS("http://jabber.org/protocol/disco#items", "query");

    // FIXME: unsure about this
    // if ( !node.isEmpty() )
    //    query.setAttribute("node", node);

    for (const auto &discoItem : list) {
        QDomElement w = doc()->createElement("item");

        w.setAttribute("jid", discoItem.jid().full());
        if (!discoItem.name().isEmpty())
            w.setAttribute("name", discoItem.name());
        if (!discoItem.node().isEmpty())
            w.setAttribute("node", discoItem.node());
        w.setAttribute("action", DiscoItem::action2string(discoItem.action()));

        query.appendChild(w);
    }

    d->iq.appendChild(query);
}

void JT_DiscoPublish::onGo() { send(d->iq); }

bool JT_DiscoPublish::take(const QDomElement &x)
{
    if (!iqVerify(x, d->jid, id()))
        return false;

    if (x.attribute("type") == "result") {
        setSuccess();
    } else {
        setError(x);
    }

    return true;
}

// ---------------------------------------------------------
// JT_BoBServer
// ---------------------------------------------------------
JT_BoBServer::JT_BoBServer(Task *parent) : Task(parent) { }

bool JT_BoBServer::take(const QDomElement &e)
{
    if (e.tagName() != "iq" || e.attribute("type") != "get")
        return false;

    QDomElement data = e.firstChildElement("data");
    if (data.namespaceURI() == "urn:xmpp:bob") {
        QDomElement iq;
        BoBData     bd = client()->bobManager()->bobData(data.attribute("cid"));
        if (bd.isNull()) {
            iq = createIQ(client()->doc(), "error", e.attribute("from"), e.attribute("id"));
            Stanza::Error error(Stanza::Error::Cancel, Stanza::Error::ItemNotFound);
            iq.appendChild(error.toXml(*doc(), client()->stream().baseNS()));
        } else {
            iq = createIQ(doc(), "result", e.attribute("from"), e.attribute("id"));
            iq.appendChild(bd.toXml(doc()));
        }
        send(iq);
        return true;
    }
    return false;
}

//----------------------------------------------------------------------------
// JT_BitsOfBinary
//----------------------------------------------------------------------------
class JT_BitsOfBinary::Private {
public:
    Private() { }

    QDomElement iq;
    Jid         jid;
    QString     cid;
    BoBData     data;
};

JT_BitsOfBinary::JT_BitsOfBinary(Task *parent) : Task(parent) { d = new Private; }

JT_BitsOfBinary::~JT_BitsOfBinary() { delete d; }

void JT_BitsOfBinary::get(const Jid &j, const QString &cid)
{
    d->jid = j;
    d->cid = cid;

    d->data = client()->bobManager()->bobData(cid);
    if (d->data.isNull()) {
        d->iq            = createIQ(doc(), "get", d->jid.full(), id());
        QDomElement data = doc()->createElementNS("urn:xmpp:bob", "data");
        data.setAttribute("cid", cid);
        d->iq.appendChild(data);
    }
}

void JT_BitsOfBinary::onGo()
{
    if (d->data.isNull()) {
        send(d->iq);
    } else {
        setSuccess();
    }
}

bool JT_BitsOfBinary::take(const QDomElement &x)
{
    if (!iqVerify(x, d->jid, id())) {
        return false;
    }

    if (x.attribute("type") == "result") {
        QDomElement data = x.firstChildElement("data");

        if (!data.isNull() && data.attribute("cid") == d->cid) { // check xmlns?
            d->data.fromXml(data);
            client()->bobManager()->append(d->data);
        }

        setSuccess();
    } else {
        setError(x);
    }

    return true;
}

BoBData &JT_BitsOfBinary::data() { return d->data; }

//----------------------------------------------------------------------------
// JT_PongServer
//----------------------------------------------------------------------------
/**
 * \class JT_PongServer
 * \brief Answers XMPP Pings
 */

JT_PongServer::JT_PongServer(Task *parent) : Task(parent) { }

bool JT_PongServer::take(const QDomElement &e)
{
    if (e.tagName() != "iq" || e.attribute("type") != "get")
        return false;

    QDomElement ping = e.firstChildElement("ping");
    if (!e.isNull() && ping.namespaceURI() == "urn:xmpp:ping") {
        QDomElement iq = createIQ(doc(), "result", e.attribute("from"), e.attribute("id"));
        send(iq);
        return true;
    }
    return false;
}

//---------------------------------------------------------------------------
// JT_CaptchaChallenger
//---------------------------------------------------------------------------
class JT_CaptchaChallenger::Private {
public:
    Jid              j;
    CaptchaChallenge challenge;
};

JT_CaptchaChallenger::JT_CaptchaChallenger(Task *parent) : Task(parent), d(new Private) { }

JT_CaptchaChallenger::~JT_CaptchaChallenger() { delete d; }

void JT_CaptchaChallenger::set(const Jid &j, const CaptchaChallenge &c)
{
    d->j         = j;
    d->challenge = c;
}

void JT_CaptchaChallenger::onGo()
{
    setTimeout(CaptchaValidTimeout);

    Message m;
    m.setId(id());
    m.setBody(d->challenge.explanation());
    m.setUrlList(d->challenge.urls());

    XData                      form = d->challenge.form();
    XData::FieldList           fl   = form.fields();
    XData::FieldList::Iterator it;
    for (it = fl.begin(); it < fl.end(); ++it) {
        if (it->var() == "challenge" && it->type() == XData::Field::Field_Hidden) {
            it->setValue(QStringList() << id());
        }
    }
    if (it == fl.end()) {
        XData::Field f;
        f.setType(XData::Field::Field_Hidden);
        f.setVar("challenge");
        f.setValue(QStringList() << id());
        fl.append(f);
    }
    form.setFields(fl);

    m.setForm(form);
    m.setTo(d->j);
    client()->sendMessage(m);
}

bool JT_CaptchaChallenger::take(const QDomElement &x)
{
    if (x.tagName() == "message" && x.attribute("id") == id() && Jid(x.attribute("from")) == d->j
        && !x.firstChildElement("error").isNull()) {
        setError(x);
        return true;
    }

    XDomNodeList nl;
    XData        xd;
    QString      rid = x.attribute("id");
    if (rid.isEmpty() || x.tagName() != "iq" || Jid(x.attribute("from")) != d->j || x.attribute("type") != "set"
        || (nl = childElementsByTagNameNS(x, "urn:xmpp:captcha", "captcha")).isEmpty()
        || (nl = childElementsByTagNameNS(nl.item(0).toElement(), "jabber:x:data", "x")).isEmpty()
        || (xd.fromXml(nl.item(0).toElement()), xd.getField("challenge").value().value(0) != id())) {
        return false;
    }

    CaptchaChallenge::Result r = d->challenge.validateResponse(xd);
    QDomElement              iq;
    if (r == CaptchaChallenge::Passed) {
        iq = createIQ(doc(), "result", d->j.full(), rid);
    } else {
        Stanza::Error::ErrorCond ec;
        if (r == CaptchaChallenge::Unavailable) {
            ec = Stanza::Error::ServiceUnavailable;
        } else {
            ec = Stanza::Error::NotAcceptable;
        }
        iq = createIQ(doc(), "error", d->j.full(), rid);
        Stanza::Error error(Stanza::Error::Cancel, ec);
        iq.appendChild(error.toXml(*doc(), client()->stream().baseNS()));
    }
    send(iq);

    setSuccess();

    return true;
}

//---------------------------------------------------------------------------
// JT_CaptchaSender
//---------------------------------------------------------------------------
JT_CaptchaSender::JT_CaptchaSender(Task *parent) : Task(parent) { }

void JT_CaptchaSender::set(const Jid &j, const XData &xd)
{
    to = j;

    iq = createIQ(doc(), "set", to.full(), id());
    iq.appendChild(doc()->createElementNS("urn:xmpp:captcha", "captcha")).appendChild(xd.toXml(doc(), true));
}

void JT_CaptchaSender::onGo() { send(iq); }

bool JT_CaptchaSender::take(const QDomElement &x)
{
    if (!iqVerify(x, to, id())) {
        return false;
    }

    if (x.attribute("type") == "result") {
        setSuccess();
    } else {
        setError(x);
    }

    return true;
<<<<<<< HEAD
=======
}

//----------------------------------------------------------------------------
// JT_MessageCarbons
//----------------------------------------------------------------------------
JT_MessageCarbons::JT_MessageCarbons(Task *parent) : Task(parent) { }

void JT_MessageCarbons::enable()
{
    _iq = createIQ(doc(), "set", "", id());

    QDomElement enable = doc()->createElementNS("urn:xmpp:carbons:2", "enable");

    _iq.appendChild(enable);
}

void JT_MessageCarbons::disable()
{
    _iq = createIQ(doc(), "set", "", id());

    QDomElement disable = doc()->createElementNS("urn:xmpp:carbons:2", "disable");

    _iq.appendChild(disable);
}

void JT_MessageCarbons::onGo()
{
    send(_iq);
    setSuccess();
}

bool JT_MessageCarbons::take(const QDomElement &e)
{
    if (e.tagName() != "iq" || e.attribute("type") != "result")
        return false;

    bool res = iqVerify(e, Jid(), id());
    return res;
>>>>>>> d8b219b0
}<|MERGE_RESOLUTION|>--- conflicted
+++ resolved
@@ -17,14 +17,6 @@
  *
  */
 
-<<<<<<< HEAD
-#include <QRegExp>
-#include <QList>
-#include <QHash>
-#include <QTimer>
-
-=======
->>>>>>> d8b219b0
 #include "xmpp_tasks.h"
 
 #include "xmpp/base/timezone.h"
@@ -36,15 +28,15 @@
 #include "xmpp_vcard.h"
 #include "xmpp_xmlcommon.h"
 
+#include <QHash>
 #include <QList>
 #include <QRegularExpression>
 #include <QTimer>
 
-<<<<<<< HEAD
-#define GET_SUBSCRIBER_ITERATOR(list, sbs) std::find_if(list.begin(), list.end(), [sbs](const Private::SubsData &value) { return value.sbs == sbs; })
-=======
 using namespace XMPP;
->>>>>>> d8b219b0
+
+#define GET_SUBSCRIBER_ITERATOR(list, sbs)                                                                             \
+    std::find_if(list.begin(), list.end(), [sbs](const Private::SubsData &value) { return value.sbs == sbs; })
 
 static QString lineEncode(QString str)
 {
@@ -871,25 +863,22 @@
 class JT_PushMessage::Private {
 public:
     struct SubsData {
-        Subscriber *sbs = nullptr;
-        int userData = -1;
+        Subscriber *sbs      = nullptr;
+        int         userData = -1;
     };
     using SubsDataList = QVector<SubsData>;
-    EncryptionHandler *m_encryptionHandler;
+    EncryptionHandler           *m_encryptionHandler;
     QHash<QString, SubsDataList> subsData;
-    SubsDataList subsMData;
-
-    QString genKey(const QString &s1, const QString &s2)
-    {
-        return QString::fromLatin1("%1&%2").arg(s1, s2);
-    }
+    SubsDataList                 subsMData;
+
+    QString genKey(const QString &s1, const QString &s2) { return QString::fromLatin1("%1&%2").arg(s1, s2); }
 
     bool processChildStanzaNode(const QDomElement &root, QDomElement &e, Client *c, bool nested)
     {
-        QString tagName = e.tagName();
+        QString tagName  = e.tagName();
         QString xmlnsStr = e.attribute(QString::fromLatin1("xmlns"));
-        QString key = genKey(tagName, xmlnsStr);
-        auto it = subsData.constFind(key);
+        QString key      = genKey(tagName, xmlnsStr);
+        auto    it       = subsData.constFind(key);
         if (it != subsData.constEnd()) {
             foreach (const SubsData &sd, it.value()) {
                 if (sd.sbs->xmlEvent(root, e, c, sd.userData, nested))
@@ -901,7 +890,8 @@
         return false;
     }
 
-    bool processMessage(Message &msg, bool nested) {
+    bool processMessage(Message &msg, bool nested)
+    {
         foreach (const SubsData &sd, subsMData) {
             if (sd.sbs->messageEvent(msg, sd.userData, nested))
                 return true;
@@ -910,10 +900,7 @@
     }
 };
 
-<<<<<<< HEAD
-JT_PushMessage::Subscriber::~Subscriber()
-{
-}
+JT_PushMessage::Subscriber::~Subscriber() { }
 
 bool JT_PushMessage::Subscriber::xmlEvent(const QDomElement &root, QDomElement &e, Client *c, int userData, bool nested)
 {
@@ -933,38 +920,34 @@
     return false;
 }
 
-JT_PushMessage::JT_PushMessage(Task *parent, EncryptionHandler *encryptionHandler)
-    : Task(parent)
-    , d(new Private)
+JT_PushMessage::JT_PushMessage(Task *parent, EncryptionHandler *encryptionHandler) : Task(parent), d(new Private)
 {
     d->m_encryptionHandler = encryptionHandler;
 }
 
-JT_PushMessage::~JT_PushMessage()
-{
-}
+JT_PushMessage::~JT_PushMessage() { }
 
 void JT_PushMessage::subscribeXml(Subscriber *sbs, const QString &tagName, const QString &xmlnsStr, int userData)
 {
     QString key = d->genKey(tagName, xmlnsStr);
-    auto it = d->subsData.find(key);
+    auto    it  = d->subsData.find(key);
     if (it != d->subsData.end()) {
         Private::SubsDataList &list = it.value();
-        auto lit = GET_SUBSCRIBER_ITERATOR(list, sbs);
+        auto                   lit  = GET_SUBSCRIBER_ITERATOR(list, sbs);
         if (lit == list.end())
             list.append({ sbs, userData });
     } else {
-        d->subsData.insert(key, {{ sbs, userData }});
+        d->subsData.insert(key, { { sbs, userData } });
     }
 }
 
 void JT_PushMessage::unsubscribeXml(Subscriber *sbs, const QString &tagName, const QString &xmlnsStr)
 {
     QString key = d->genKey(tagName, xmlnsStr);
-    auto it = d->subsData.find(key);
+    auto    it  = d->subsData.find(key);
     if (it != d->subsData.end()) {
         Private::SubsDataList &list = it.value();
-        auto lit = GET_SUBSCRIBER_ITERATOR(list, sbs);
+        auto                   lit  = GET_SUBSCRIBER_ITERATOR(list, sbs);
         if (lit != list.end()) {
             list.erase(lit);
             if (list.isEmpty())
@@ -976,7 +959,7 @@
 void JT_PushMessage::subscribeMessage(Subscriber *sbs, int userData)
 {
     auto &list = d->subsMData;
-    auto lit = GET_SUBSCRIBER_ITERATOR(list, sbs);
+    auto  lit  = GET_SUBSCRIBER_ITERATOR(list, sbs);
     if (lit == list.end())
         list.append({ sbs, userData });
 }
@@ -984,18 +967,18 @@
 void JT_PushMessage::unsubscribeMessage(Subscriber *sbs)
 {
     auto &list = d->subsMData;
-    auto lit = GET_SUBSCRIBER_ITERATOR(list, sbs);
+    auto  lit  = GET_SUBSCRIBER_ITERATOR(list, sbs);
     if (lit != list.end())
         list.erase(lit);
 }
 
 bool JT_PushMessage::processXmlSubscribers(QDomElement &el, Client *client, bool nested)
 {
-    bool processed = false;
-    QDomElement ch = el.firstChildElement();
+    bool        processed = false;
+    QDomElement ch        = el.firstChildElement();
     while (!ch.isNull()) {
         QDomElement next = ch.nextSiblingElement();
-        bool res = d->processChildStanzaNode(el, ch, client, nested);
+        bool        res  = d->processChildStanzaNode(el, ch, client, nested);
         if (res)
             processed = true;
         if (res || ch.isNull())
@@ -1005,19 +988,7 @@
     return (processed && el.childNodes().length() == 0);
 }
 
-bool JT_PushMessage::processMessageSubscribers(Message &msg, bool nested)
-{
-    return d->processMessage(msg, nested);
-}
-=======
-JT_PushMessage::JT_PushMessage(Task *parent, EncryptionHandler *encryptionHandler) : Task(parent)
-{
-    d                      = new Private;
-    d->m_encryptionHandler = encryptionHandler;
-}
-
-JT_PushMessage::~JT_PushMessage() { delete d; }
->>>>>>> d8b219b0
+bool JT_PushMessage::processMessageSubscribers(Message &msg, bool nested) { return d->processMessage(msg, nested); }
 
 bool JT_PushMessage::take(const QDomElement &e)
 {
@@ -1035,50 +1006,12 @@
         }
     }
 
-<<<<<<< HEAD
     if (processXmlSubscribers(e1, client(), false))
         return true;
 
     Stanza s = client()->stream().createStanza(addCorrectNS(e1));
-    if(s.isNull()) {
-        //printf("take: bad stanza??\n");
-=======
-    QDomElement        forward;
-    Message::CarbonDir cd = Message::NoCarbon;
-
-    Jid fromJid = Jid(e1.attribute(QLatin1String("from")));
-    // Check for Carbon
-    QDomNodeList list = e1.childNodes();
-    for (int i = 0; i < list.size(); ++i) {
-        QDomElement el = list.at(i).toElement();
-
-        if (el.namespaceURI() == QLatin1String("urn:xmpp:carbons:2")
-            && (el.tagName() == QLatin1String("received") || el.tagName() == QLatin1String("sent"))
-            && fromJid.compare(Jid(e1.attribute(QLatin1String("to"))), false)) {
-            QDomElement el1 = el.firstChildElement();
-            if (el1.tagName() == QLatin1String("forwarded")
-                && el1.namespaceURI() == QLatin1String("urn:xmpp:forward:0")) {
-                QDomElement el2 = el1.firstChildElement(QLatin1String("message"));
-                if (!el2.isNull()) {
-                    forward = el2;
-                    cd      = el.tagName() == QLatin1String("received") ? Message::Received : Message::Sent;
-                    break;
-                }
-            }
-        } else if (el.tagName() == QLatin1String("forwarded")
-                   && el.namespaceURI() == QLatin1String("urn:xmpp:forward:0")) {
-            forward = el.firstChildElement(QLatin1String("message")); // currently only messages are supportted
-            // TODO <delay> element support
-            if (!forward.isNull()) {
-                break;
-            }
-        }
-    }
-
-    Stanza s = client()->stream().createStanza(addCorrectNS(forward.isNull() ? e1 : forward));
     if (s.isNull()) {
         // printf("take: bad stanza??\n");
->>>>>>> d8b219b0
         return false;
     }
 
@@ -1087,20 +1020,12 @@
         // printf("bad message\n");
         return false;
     }
-<<<<<<< HEAD
 
     if (processMessageSubscribers(m, false))
         return true;
 
-=======
-    if (!forward.isNull()) {
-        m.setForwardedFrom(fromJid);
-        m.setCarbonDirection(cd);
-    }
-
     // See: XEP-0380: Explicit Message Encryption
     const bool wasEncrypted = !e1.firstChildElement("encryption").isNull();
->>>>>>> d8b219b0
     m.setWasEncrypted(wasEncrypted);
     m.setEncryptionProtocol(encryptionProtocol(e));
 
@@ -1995,8 +1920,6 @@
     }
 
     return true;
-<<<<<<< HEAD
-=======
 }
 
 //----------------------------------------------------------------------------
@@ -2035,5 +1958,4 @@
 
     bool res = iqVerify(e, Jid(), id());
     return res;
->>>>>>> d8b219b0
 }