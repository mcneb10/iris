/*
 * types.cpp - IM data types
 * Copyright (C) 2003  Justin Karneges
 *
 * This library is free software; you can redistribute it and/or
 * modify it under the terms of the GNU Lesser General Public
 * License as published by the Free Software Foundation; either
 * version 2.1 of the License, or (at your option) any later version.
 *
 * This library is distributed in the hope that it will be useful,
 * but WITHOUT ANY WARRANTY; without even the implied warranty of
 * MERCHANTABILITY or FITNESS FOR A PARTICULAR PURPOSE.  See the GNU
 * Lesser General Public License for more details.
 *
 * You should have received a copy of the GNU Lesser General Public License
 * along with this library.  If not, see <https://www.gnu.org/licenses/>.
 *
 */

#include <QMap>
#include <QList>

#include "im.h"
#include "xmpp_features.h"
#include "xmpp_xmlcommon.h"
#include "xmpp_bitsofbinary.h"
#include "xmpp_ibb.h"
#include "xmpp_captcha.h"
#include "xmpp_forwarding.h"
#include "xmpp_carbons.h"
#include "protocol.h"
#include "xmpp/blake2/blake2qt.h"
#define NS_XML     "http://www.w3.org/XML/1998/namespace"

namespace XMPP
{

//----------------------------------------------------------------------------
// Url
//----------------------------------------------------------------------------
class Url::Private
{
public:
    QString url;
    QString desc;
};

//! \brief Construct Url object with a given URL and Description.
//!
//! This function will construct a Url object.
//! \param QString - url (default: empty string)
//! \param QString - description of url (default: empty string)
//! \sa setUrl() setDesc()
Url::Url(const QString &url, const QString &desc)
{
    d = new Private;
    d->url = url;
    d->desc = desc;
}

//! \brief Construct Url object.
//!
//! Overloaded constructor which will constructs a exact copy of the Url object that was passed to the constructor.
//! \param Url - Url Object
Url::Url(const Url &from)
{
    d = new Private;
    *this = from;
}

//! \brief operator overloader needed for d pointer (Internel).
Url & Url::operator=(const Url &from)
{
    *d = *from.d;
    return *this;
}

//! \brief destroy Url object.
Url::~Url()
{
    delete d;
}

//! \brief Get url information.
//!
//! Returns url information.
QString Url::url() const
{
    return d->url;
}

//! \brief Get Description information.
//!
//! Returns desction of the URL.
QString Url::desc() const
{
    return d->desc;
}

//! \brief Set Url information.
//!
//! Set url information.
//! \param url - url string (eg: http://psi.affinix.com/)
void Url::setUrl(const QString &url)
{
    d->url = url;
}

//! \brief Set Description information.
//!
//! Set description of the url.
//! \param desc - description of url
void Url::setDesc(const QString &desc)
{
    d->desc = desc;
}

//----------------------------------------------------------------------------
// Address
//----------------------------------------------------------------------------

//! \brief Construct Address object with a given Type and Jid.
//!
//! This function will construct a Address object.
//! \param Type - type (default: Unknown)
//! \param Jid - specify address (default: empty string)
//! \sa setType() setJid()
Address::Address(Type type, const Jid & jid)
    : v_jid(jid)
    , v_delivered(false)
    , v_type(type)
{
}

Address::Address(const QDomElement& e)
    : v_delivered(false)
{
    fromXml(e);
}

void Address::fromXml(const QDomElement& t)
{
    setJid(t.attribute("jid"));
    setUri(t.attribute("uri"));
    setNode(t.attribute("node"));
    setDesc(t.attribute("desc"));
    setDelivered(t.attribute("delivered") == "true");
    QString type = t.attribute("type");
    if (type == "to")
        setType(To);
    else if (type == "cc")
        setType(Cc);
    else if (type == "bcc")
        setType(Bcc);
    else if (type == "replyto")
        setType(ReplyTo);
    else if (type == "replyroom")
        setType(ReplyRoom);
    else if (type == "noreply")
        setType(NoReply);
    else if (type == "ofrom")
        setType(OriginalFrom);
    else if (type == "oto")
        setType(OriginalTo);
}

QDomElement Address::toXml(Stanza& s) const
{
    QDomElement e = s.createElement("http://jabber.org/protocol/address", "address");
    if(!jid().isEmpty())
        e.setAttribute("jid", jid().full());
    if(!uri().isEmpty())
        e.setAttribute("uri", uri());
    if(!node().isEmpty())
        e.setAttribute("node", node());
    if(!desc().isEmpty())
        e.setAttribute("desc", desc());
    if(delivered())
        e.setAttribute("delivered", "true");
    switch (type()) {
    case To:
        e.setAttribute("type", "to");
        break;
    case Cc:
        e.setAttribute("type", "cc");
        break;
    case Bcc:
        e.setAttribute("type", "bcc");
        break;
    case ReplyTo:
        e.setAttribute("type", "replyto");
        break;
    case ReplyRoom:
        e.setAttribute("type", "replyroom");
        break;
    case NoReply:
        e.setAttribute("type", "noreply");
        break;
    case OriginalFrom:
        e.setAttribute("type", "ofrom");
        break;
    case OriginalTo:
        e.setAttribute("type", "oto");
        break;
    case Unknown:
        // Add nothing
        break;
    }
    return e;
}

//! \brief Get Jid information.
//!
//! Returns jid information.
const Jid& Address::jid() const
{
    return v_jid;
}

//! \brief Get Uri information.
//!
//! Returns desction of the Address.
const QString& Address::uri() const
{
    return v_uri;
}

//! \brief Get Node information.
//!
//! Returns node of the Address.
const QString& Address::node() const
{
    return v_node;
}

//! \brief Get Description information.
//!
//! Returns desction of the Address.
const QString& Address::desc() const
{
    return v_desc;
}

//! \brief Get Delivered information.
//!
//! Returns delivered of the Address.
bool Address::delivered() const
{
    return v_delivered;
}

//! \brief Get Type information.
//!
//! Returns type of the Address.
Address::Type Address::type() const
{
    return v_type;
}

//! \brief Set Address information.
//!
//! Set jid information.
//! \param jid - jid
void Address::setJid(const Jid &jid)
{
    v_jid = jid;
}

//! \brief Set Address information.
//!
//! Set uri information.
//! \param uri - url string (eg: http://psi.affinix.com/)
void Address::setUri(const QString &uri)
{
    v_uri = uri;
}

//! \brief Set Node information.
//!
//! Set node information.
//! \param node - node string
void Address::setNode(const QString &node)
{
    v_node = node;
}

//! \brief Set Description information.
//!
//! Set description of the url.
//! \param desc - description of url
void Address::setDesc(const QString &desc)
{
    v_desc = desc;
}

//! \brief Set delivered information.
//!
//! Set delivered information.
//! \param delivered - delivered flag
void Address::setDelivered(bool delivered)
{
    v_delivered = delivered;
}

//! \brief Set Type information.
//!
//! Set type information.
//! \param type - type
void Address::setType(Type type)
{
    v_type = type;
}


//----------------------------------------------------------------------------
// Hash
//----------------------------------------------------------------------------
static const struct {
    const char *text;
    Hash::Type hashType;
} hashTypes[] =
{
{ "sha-1",       Hash::Type::Sha1 },
{ "sha-256",     Hash::Type::Sha256 },
{ "sha-512",     Hash::Type::Sha512 },
{ "sha3-256",    Hash::Type::Sha3_256 },
{ "sha3-512",    Hash::Type::Sha3_512 },
{ "blake2b-256", Hash::Type::Blake2b256 },
{ "blake2b-512", Hash::Type::Blake2b512 }
};


Hash::Hash(const QDomElement &el)
{
    QString algo = el.attribute(QLatin1String("algo"));
    if (!algo.isEmpty()) {
        for(size_t n = 0; n < sizeof(hashTypes) / sizeof(hashTypes[0]); ++n) {
            if(algo == QLatin1String(hashTypes[n].text)) {
                v_type = hashTypes[n].hashType;
                if (el.tagName() == QLatin1String("hash")) {
                    v_data = QByteArray::fromBase64(el.text().toLatin1());
                    if (v_data.isEmpty()) {
                        v_type = Type::Unknown;
                    }
                } // else hash-used
                break;
            }
        }
    }
}

bool Hash::computeFromData(const QByteArray &ba)
{
    v_data.clear();
    switch (v_type) {
    case Type::Sha1:     v_data = QCryptographicHash::hash(ba, QCryptographicHash::Sha1); break;
    case Type::Sha256:   v_data = QCryptographicHash::hash(ba, QCryptographicHash::Sha256); break;
    case Type::Sha512:   v_data = QCryptographicHash::hash(ba, QCryptographicHash::Sha512); break;
    case Type::Sha3_256: v_data = QCryptographicHash::hash(ba, QCryptographicHash::Sha3_256); break;
    case Type::Sha3_512: v_data = QCryptographicHash::hash(ba, QCryptographicHash::Sha3_512); break;
    case Type::Blake2b256: v_data = computeBlake2Hash(ba, Blake2Digest256); break;
    case Type::Blake2b512: v_data = computeBlake2Hash(ba, Blake2Digest512); break;
    case Type::Unknown:
    default:
        qDebug("invalid hash type");
        return false;
    }
    return !v_data.isEmpty();
}

bool Hash::computeFromDevice(QIODevice *dev)
{
    switch (v_type) {
    case Type::Sha1:     { QCryptographicHash h(QCryptographicHash::Sha1); h.addData(dev); v_data = h.result(); break; }
    case Type::Sha256:   { QCryptographicHash h(QCryptographicHash::Sha256); h.addData(dev); v_data = h.result(); break; }
    case Type::Sha512:   { QCryptographicHash h(QCryptographicHash::Sha512); h.addData(dev); v_data = h.result(); break; }
    case Type::Sha3_256: { QCryptographicHash h(QCryptographicHash::Sha3_256); h.addData(dev); v_data = h.result(); break; }
    case Type::Sha3_512: { QCryptographicHash h(QCryptographicHash::Sha3_512); h.addData(dev); v_data = h.result(); break; }
    case Type::Blake2b256: v_data = computeBlake2Hash(dev, Blake2Digest256); break;
    case Type::Blake2b512: v_data = computeBlake2Hash(dev, Blake2Digest512); break;
    case Type::Unknown:
    default:
        qDebug("invalid hash type");
        return false;
    }
    return !v_data.isEmpty();
}

QDomElement Hash::toXml(QDomDocument *doc) const
{
    if (v_type != Type::Unknown) {
        for(size_t n = 0; n < sizeof(hashTypes) / sizeof(hashTypes[0]); ++n) {
            if(v_type == hashTypes[n].hashType) {
                auto el = doc->createElementNS(XMPP_HASH_NS, QLatin1String(v_data.isEmpty()? "hash-used": "hash"));
                el.setAttribute(QLatin1String("algo"), QLatin1String(hashTypes[n].text));
                if (!v_data.isEmpty()) {
                    XMLHelper::setTagText(el, v_data.toBase64());
                }
                return el;
            }
        }
    }
    return QDomElement();
}

void Hash::populateFeatures(Features &features)
{
    for(size_t n = 0; n < sizeof(hashTypes) / sizeof(hashTypes[0]); ++n) {
        features.addFeature(QLatin1String("urn:xmpp:hash-function-text-names:") +
                            QLatin1String(hashTypes[n].text));
    }
}

//----------------------------------------------------------------------------
// RosterExchangeItem
//----------------------------------------------------------------------------

RosterExchangeItem::RosterExchangeItem(const Jid& jid, const QString& name, const QStringList& groups, Action action) : jid_(jid), name_(name), groups_(groups), action_(action)
{
}

RosterExchangeItem::RosterExchangeItem(const QDomElement& el) : action_(Add)
{
    fromXml(el);
}

const Jid& RosterExchangeItem::jid() const
{
    return jid_;
}

RosterExchangeItem::Action RosterExchangeItem::action() const
{
    return action_;
}

const QString& RosterExchangeItem::name() const
{
    return name_;
}

const QStringList& RosterExchangeItem::groups() const
{
    return groups_;
}

bool RosterExchangeItem::isNull() const
{
    return jid_.isEmpty();
}

void RosterExchangeItem::setJid(const Jid& jid)
{
    jid_ = jid;
}

void RosterExchangeItem::setAction(Action action)
{
    action_ = action;
}

void RosterExchangeItem::setName(const QString& name)
{
    name_ = name;
}

void RosterExchangeItem::setGroups(const QStringList& groups)
{
    groups_ = groups;
}

QDomElement RosterExchangeItem::toXml(Stanza& s) const
{
    QDomElement e = s.createElement("http://jabber.org/protocol/rosterx", "item");
    e.setAttribute("jid", jid().full());
    if (!name().isEmpty())
        e.setAttribute("name", name());
    switch(action()) {
    case Add:
        e.setAttribute("action","add");
        break;
    case Delete:
        e.setAttribute("action","delete");
        break;
    case Modify:
        e.setAttribute("action","modify");
        break;
    }
    foreach(QString group, groups_) {
        e.appendChild(s.createTextElement("http://jabber.org/protocol/rosterx", "group",group));
    }
    return e;
}

void RosterExchangeItem::fromXml(const QDomElement& e)
{
    setJid(e.attribute("jid"));
    setName(e.attribute("name"));
    if (e.attribute("action") == "delete") {
        setAction(Delete);
    }
    else if (e.attribute("action") == "modify") {
        setAction(Modify);
    }
    else {
        setAction(Add);
    }
    QDomNodeList nl = e.childNodes();
    for(int n = 0; n < nl.count(); ++n) {
        QDomElement g = nl.item(n).toElement();
        if (!g.isNull() && g.tagName() == "group") {
            groups_ += g.text();
        }
    }
}


//----------------------------------------------------------------------------
// MUCItem
//----------------------------------------------------------------------------
MUCItem::MUCItem(Role r, Affiliation a) : affiliation_(a), role_(r)
{
}

MUCItem::MUCItem(const QDomElement& el) : affiliation_(UnknownAffiliation), role_(UnknownRole)
{
    fromXml(el);
}

void MUCItem::setNick(const QString& n)
{
    nick_ = n;
}

void MUCItem::setJid(const Jid& j)
{
    jid_ = j;
}

void MUCItem::setAffiliation(Affiliation a)
{
    affiliation_ = a;
}

void MUCItem::setRole(Role r)
{
    role_ = r;
}

void MUCItem::setActor(const Jid& a)
{
    actor_ = a;
}

void MUCItem::setReason(const QString& r)
{
    reason_ = r;
}

const QString& MUCItem::nick() const
{
    return nick_;
}

const Jid& MUCItem::jid() const
{
    return jid_;
}

MUCItem::Affiliation MUCItem::affiliation() const
{
    return affiliation_;
}

MUCItem::Role MUCItem::role() const
{
    return role_;
}

const Jid& MUCItem::actor() const
{
    return actor_;
}

const QString& MUCItem::reason() const
{
    return reason_;
}

void MUCItem::fromXml(const QDomElement& e)
{
    if (e.tagName() != QLatin1String("item"))
        return;

    jid_ = Jid(e.attribute("jid"));
    nick_ = e.attribute(QLatin1String("nick"));

    // Affiliation
    if (e.attribute(QLatin1String("affiliation")) == QLatin1String("owner")) {
        affiliation_ = Owner;
    }
    else if (e.attribute(QLatin1String("affiliation")) == QLatin1String("admin")) {
        affiliation_ = Admin;
    }
    else if (e.attribute(QLatin1String("affiliation")) == QLatin1String("member")) {
        affiliation_ = Member;
    }
    else if (e.attribute(QLatin1String("affiliation")) == QLatin1String("outcast")) {
        affiliation_ = Outcast;
    }
    else if (e.attribute(QLatin1String("affiliation")) == QLatin1String("none")) {
        affiliation_ = NoAffiliation;
    }

    // Role
    if (e.attribute(QLatin1String("role")) == QLatin1String("moderator")) {
        role_ = Moderator;
    }
    else if (e.attribute(QLatin1String("role")) == QLatin1String("participant")) {
        role_ = Participant;
    }
    else if (e.attribute(QLatin1String("role")) == QLatin1String("visitor")) {
        role_ = Visitor;
    }
    else if (e.attribute(QLatin1String("role")) == QLatin1String("none")) {
        role_ = NoRole;
    }

    for(QDomNode n = e.firstChild(); !n.isNull(); n = n.nextSibling()) {
        QDomElement i = n.toElement();
        if(i.isNull())
            continue;

        if (i.tagName() == QLatin1String("actor"))
            actor_ = Jid(i.attribute(QLatin1String("jid")));
        else if (i.tagName() == QLatin1String("reason"))
            reason_ = i.text();
    }
}

QDomElement MUCItem::toXml(QDomDocument& d)
{
    QDomElement e = d.createElement("item");

    if (!nick_.isEmpty())
        e.setAttribute("nick",nick_);

    if (!jid_.isEmpty())
        e.setAttribute("jid",jid_.full());

    if (!reason_.isEmpty())
        e.appendChild(textTag(&d,"reason",reason_));

    switch (affiliation_) {
    case NoAffiliation:
        e.setAttribute("affiliation","none");
        break;
    case Owner:
        e.setAttribute("affiliation","owner");
        break;
    case Admin:
        e.setAttribute("affiliation","admin");
        break;
    case Member:
        e.setAttribute("affiliation","member");
        break;
    case Outcast:
        e.setAttribute("affiliation","outcast");
        break;
    default:
        break;
    }
    switch (role_) {
    case NoRole:
        e.setAttribute("role","none");
        break;
    case Moderator:
        e.setAttribute("role","moderator");
        break;
    case Participant:
        e.setAttribute("role","participant");
        break;
    case Visitor:
        e.setAttribute("role","visitor");
        break;
    default:
        break;
    }

    return e;
}

bool MUCItem::operator==(const MUCItem& o)
{
    return !nick_.compare(o.nick_) && ((!jid_.isValid() && !o.jid_.isValid()) || jid_.compare(o.jid_,true)) && ((!actor_.isValid() && !o.actor_.isValid()) || actor_.compare(o.actor_,true)) && affiliation_ == o.affiliation_ && role_ == o.role_ && !reason_.compare(o.reason_);
}

//----------------------------------------------------------------------------
// MUCInvite
//----------------------------------------------------------------------------

MUCInvite::MUCInvite() : cont_(false)
{
}

MUCInvite::MUCInvite(const Jid& to, const QString& reason) : to_(to), reason_(reason), cont_(false)
{
}

MUCInvite::MUCInvite(const QDomElement& e) : cont_(false)
{
    fromXml(e);
}

const Jid& MUCInvite::from() const
{
    return from_;
}

void MUCInvite::setFrom(const Jid& j)
{
    from_ = j;
}

const Jid& MUCInvite::to() const
{
    return to_;
}

void MUCInvite::setTo(const Jid& j)
{
    to_ = j;
}

const QString& MUCInvite::reason() const
{
    return reason_;
}

void MUCInvite::setReason(const QString& r)
{
    reason_ = r;
}

bool MUCInvite::cont() const
{
    return cont_;
}

void MUCInvite::setCont(bool b)
{
    cont_ = b;
}

void MUCInvite::fromXml(const QDomElement& e)
{
    if (e.tagName() != "invite")
        return;

    from_ = e.attribute("from");
    to_ = e.attribute("to");
    for(QDomNode n = e.firstChild(); !n.isNull(); n = n.nextSibling()) {
        QDomElement i = n.toElement();
        if(i.isNull())
            continue;

        if (i.tagName() == "continue")
            cont_ = true;
        else if (i.tagName() == "reason")
            reason_ = i.text();
    }
}

QDomElement MUCInvite::toXml(QDomDocument& d) const
{
    QDomElement invite = d.createElement("invite");
    if (!to_.isEmpty()) {
        invite.setAttribute("to",to_.full());
    }
    if (!from_.isEmpty()) {
        invite.setAttribute("from",from_.full());
    }
    if (!reason_.isEmpty()) {
        invite.appendChild(textTag(&d, "reason", reason_));
    }
    if (cont_) {
        invite.appendChild(d.createElement("continue"));
    }
    return invite;
}

bool MUCInvite::isNull() const
{
    return to_.isEmpty() && from_.isEmpty();
}

//----------------------------------------------------------------------------
// MUCDecline
//----------------------------------------------------------------------------

MUCDecline::MUCDecline()
{
}

MUCDecline::MUCDecline(const QDomElement& e)
{
    fromXml(e);
}

const Jid& MUCDecline::from() const
{
    return from_;
}

void MUCDecline::setFrom(const Jid& j)
{
    from_ = j;
}

const Jid& MUCDecline::to() const
{
    return to_;
}

void MUCDecline::setTo(const Jid& j)
{
    to_ = j;
}

const QString& MUCDecline::reason() const
{
    return reason_;
}

void MUCDecline::setReason(const QString& r)
{
    reason_ = r;
}

void MUCDecline::fromXml(const QDomElement& e)
{
    if (e.tagName() != "decline")
        return;

    from_ = e.attribute("from");
    to_ = e.attribute("to");
    for(QDomNode n = e.firstChild(); !n.isNull(); n = n.nextSibling()) {
        QDomElement i = n.toElement();
        if(i.isNull())
            continue;

        if (i.tagName() == "reason")
            reason_ = i.text();
    }
}

QDomElement MUCDecline::toXml(QDomDocument& d) const
{
    QDomElement decline = d.createElement("decline");
    if (!to_.isEmpty()) {
        decline.setAttribute("to",to_.full());
    }
    if (!from_.isEmpty()) {
        decline.setAttribute("from",from_.full());
    }
    if (!reason_.isEmpty()) {
        decline.appendChild(textTag(&d, "reason", reason_));
    }
    return decline;
}

bool MUCDecline::isNull() const
{
    return to_.isEmpty() && from_.isEmpty();
}

//----------------------------------------------------------------------------
// MUCDestroy
//----------------------------------------------------------------------------

MUCDestroy::MUCDestroy()
{
}

MUCDestroy::MUCDestroy(const QDomElement& e)
{
    fromXml(e);
}

const Jid& MUCDestroy::jid() const
{
    return jid_;
}

void MUCDestroy::setJid(const Jid& j)
{
    jid_ = j;
}

const QString& MUCDestroy::reason() const
{
    return reason_;
}

void MUCDestroy::setReason(const QString& r)
{
    reason_ = r;
}

void MUCDestroy::fromXml(const QDomElement& e)
{
    if (e.tagName() != "destroy")
        return;

    jid_ = e.attribute("jid");
    for(QDomNode n = e.firstChild(); !n.isNull(); n = n.nextSibling()) {
        QDomElement i = n.toElement();
        if(i.isNull())
            continue;

        if (i.tagName() == "reason")
            reason_ = i.text();
    }
}

QDomElement MUCDestroy::toXml(QDomDocument& d) const
{
    QDomElement destroy = d.createElement("destroy");
    if (!jid_.isEmpty()) {
        destroy.setAttribute("jid",jid_.full());
    }
    if (!reason_.isEmpty()) {
        destroy.appendChild(textTag(&d, "reason", reason_));
    }
    return destroy;
}

//----------------------------------------------------------------------------
// HTMLElement
//----------------------------------------------------------------------------
HTMLElement::HTMLElement()
{
}

HTMLElement::HTMLElement(const QDomElement &body) { setBody(body); }

void HTMLElement::setBody(const QDomElement &body)
{
    body_ = doc_.importNode(body, true).toElement();
}

const QDomElement& HTMLElement::body() const
{
    return body_;
}

/**
 * Returns the string reperesentation of the HTML element.
 * By default, this is of the form <body ...>...</body>, but the
 * root tag can be modified using a parameter.
 *
 * \param rootTagName the tagname of the root element to use.
 */
QString HTMLElement::toString(const QString &rootTagName) const
{
    // create a copy of the body_ node,
    // get rid of the xmlns attribute and
    // change the root node name
    QDomElement e = body_.cloneNode().toElement();
    e.setTagName(rootTagName);

    // instead of using:
    //    QDomDocument msg;
    //    msg.appendChild(e);
    //    return msg.toString();
    // call Stream::xmlToString, to remove unwanted namespace attributes
    return(Stream::xmlToString(e));
}

QString HTMLElement::text() const
{
    return body_.text();
}

void HTMLElement::filterOutUnwanted(bool strict)
{
    Q_UNUSED(strict) //TODO filter out not xhtml-im elements
    filterOutUnwantedRecursive(body_, strict);
}

void HTMLElement::filterOutUnwantedRecursive(QDomElement &el, bool strict)
{
    Q_UNUSED(strict) //TODO filter out not xhtml-im elements

    static QSet<QString> unwanted = QSet<QString>()<<"script"<<"iframe";
    QDomNode child = el.firstChild();
    while (!child.isNull()) {
        QDomNode sibling = child.nextSibling();
        if (child.isElement()) {
            QDomElement childEl = child.toElement();
            if (unwanted.contains(childEl.tagName())) {
                child.parentNode().removeChild(child);
            }
            else {
                QDomNamedNodeMap domAttrs = childEl.attributes();
                int acnt = domAttrs.count();
                QStringList attrs; //attributes for removing
                for (int i=0; i<acnt; i++) {
                    QString name = domAttrs.item(i).toAttr().name();
                    if (name.startsWith("on")) {
                        attrs.append(name);
                    }
                }
                foreach(const QString &name, attrs) {
                    domAttrs.removeNamedItem(name);
                }
                filterOutUnwantedRecursive(childEl, strict);
            }
        }
        child = sibling;
    }
}


//----------------------------------------------------------------------------
// Message
//----------------------------------------------------------------------------
class Message::Private : public QSharedData
{
public:
    Jid to, from;
    QString id, type, lang;

    StringMap subject, body;
    QString thread;
    bool threadSend = false;
    Stanza::Error error;

    // extensions
    QDateTime timeStamp; // local time
    bool timeStampSend = false;
    UrlList urlList;
    AddressList addressList;
    RosterExchangeItems rosterExchangeItems;
    QString messageReceiptId;
    QString nick;
    QString eventId;
    QString xsigned, xencrypted, invite;
    QString pubsubNode;
    QList<PubSubItem> pubsubItems;
    QList<PubSubRetraction> pubsubRetractions;
    QList<MsgEvent> eventList;
    ChatState chatState = StateNone;
    MessageReceipt messageReceipt = ReceiptNone;
    HttpAuthRequest httpAuthRequest;
    XData xdata;
    IBBData ibbData;
    QMap<QString,HTMLElement> htmlElements;
    QDomElement sxe;
    QList<BoBData> bobDataList;

    QList<int> mucStatuses;
    QList<MUCInvite> mucInvites;
    MUCDecline mucDecline;
    QString mucPassword;
    bool hasMUCUser = false;

    bool spooled = false, wasEncrypted = false;

    //XEP-0280 Message Carbons
    bool carbonsPrivate = false;
    Message::ProcessingHints processingHints;
    QString replaceId;
    QString originId; // XEP-0359
    Message::StanzaId stanzaId; // XEP-0359
    Forwarding forwarding;
};

#define MessageD() (d? d : (d = new Private))
//! \brief Constructs Message with given Jid information.
//!
//! This function will construct a Message container.
//! \param to - specify receiver (default: empty string)
Message::Message()
{

}

Message::Message(const Jid &to)
    : d(new Private)
{
    d->to = to;
}

//! \brief Constructs a copy of Message object
//!
//! Overloaded constructor which will constructs a exact copy of the Message
//! object that was passed to the constructor.
//! \param from - Message object you want to copy
Message::Message(const Message &from) :
    d(from.d)
{
}

//! \brief Required for internel use.
Message & Message::operator=(const Message &from)
{
    d = from.d;
    return *this;
}

//! \brief Destroy Message object.
Message::~Message()
{
}

//! \brief Check if it's exactly the same instance.
bool Message::operator==(const Message &from) const
{
    return d == from.d;
}

//! \brief Return receiver's Jid information.
Jid Message::to() const
{
    return d? d->to: Jid();
}

//! \brief Return sender's Jid information.
Jid Message::from() const
{
    return d? d->from: Jid();
}

QString Message::id() const
{
    return d? d->id: QString();
}

//! \brief Return type information
QString Message::type() const
{
    return d? d->type: QString();
}

QString Message::lang() const
{
    return d? d->lang: QString();
}

//! \brief Return subject information.
QString Message::subject(const QString &lang) const
{
    return d? d->subject.value(lang): QString();
}

//! \brief Return subject information.
QString Message::subject(const QLocale &lang) const
{
    return d? d->subject.value(lang.bcp47Name()): QString();
}

StringMap Message::subjectMap() const
{
    return d? d->subject: StringMap();
}

//! \brief Return body information.
//!
//! This function will return a plain text body
//! for speficified BCP4 language if it it exists.
//!
//! \param lang - Language identified by BCP47 standard
//! \note Returns first body if not found by language.
QString Message::body(const QString &lang) const
{
    if (!d || d->body.empty())
        return QString();

    auto it = d->body.constFind(lang);
    if (it != d->body.constEnd())
        return *it;

    return d->body.begin().value();
}

//! \brief Return body information.
//!
//! This is a convenience function for getting body by locale
//!
//! \param lang - requested body's locale
//! \note Returns first body if not found by locale.
QString Message::body(const QLocale &lang) const
{
    return body(lang.bcp47Name());
}

//! \brief Return xhtml body.
//!
//! This function will return the richtext version of the body, if
//! available.
//! \param lang - body language
//! \note The return string is in xhtml
HTMLElement Message::html(const QString &lang) const
{
    if(containsHTML()) {
        if (d->htmlElements.contains(lang))
            return d->htmlElements[lang];
        else
            return d->htmlElements.begin().value();
    }
    else
        return HTMLElement();
}

//! \brief Tells if message has xhtml-im items.
//!
//! Returns true if there is at least one xhtml-im body
//! in the message.
bool Message::containsHTML() const
{
    return d && !(d->htmlElements.isEmpty());
}

QString Message::thread() const
{
    return d? d->thread: QString();
}

Stanza::Error Message::error() const
{
    return d? d->error: Stanza::Error();
}

//! \brief Set receivers information
//!
//! \param to - Receivers Jabber id
void Message::setTo(const Jid &j)
{
    MessageD()->to = j;
    //d->flag = false;
}

void Message::setFrom(const Jid &j)
{
    MessageD()->from = j;
    //d->flag = false;
}

void Message::setId(const QString &s)
{
    MessageD()->id = s;
}

//! \brief Set Type of message
//!
//! \param type - type of message your going to send
void Message::setType(const QString &s)
{
    MessageD()->type = s;
    //d->flag = false;
}

void Message::setLang(const QString &s)
{
    MessageD()->lang = s;
}

//! \brief Set subject
//!
//! \param subject - Subject information
void Message::setSubject(const QString &s, const QString &lang)
{
    MessageD()->subject[lang] = s;
    //d->flag = false;
}

//! \brief Set body
//!
//! \param body - body information
//! \param rich - set richtext if true and set plaintext if false.
//! \note Richtext support will be implemented in the future... Sorry.
void Message::setBody(const QString &s, const QString &lang)
{
    MessageD()->body[lang] = s;
    //d->flag = false;
}

//! \brief Set xhtml body
//!
//! \param s - body node
//! \param lang - body language
//! \note The body should be in xhtml.
void Message::setHTML(const HTMLElement &e, const QString &lang)
{
    MessageD()->htmlElements[lang] = e;
}

void Message::setThread(const QString &s, bool send)
{
    MessageD()->threadSend = send;
    d->thread = s;
}

void Message::setError(const Stanza::Error &err)
{
    MessageD()->error = err;
}

QString Message::pubsubNode() const
{
    return d? d->pubsubNode: QString();
}

QList<PubSubItem> Message::pubsubItems() const
{
    return d? d->pubsubItems: QList<PubSubItem>();
}

QList<PubSubRetraction> Message::pubsubRetractions() const
{
    return d? d->pubsubRetractions: QList<PubSubRetraction>();
}

QDateTime Message::timeStamp() const
{
    return d? d->timeStamp: QDateTime();
}

void Message::setTimeStamp(const QDateTime &ts, bool send)
{
    MessageD()->timeStampSend = send;
    d->timeStamp = ts;
}

//! \brief Return list of urls attached to message.
UrlList Message::urlList() const
{
    return d? d->urlList: UrlList();
}

//! \brief Add Url to the url list.
//!
//! \param url - url to append
void Message::urlAdd(const Url &u)
{
    MessageD()->urlList += u;
}

//! \brief clear out the url list.
void Message::urlsClear()
{
    if (d) {
        d->urlList.clear();
    }
}

//! \brief Set urls to send
//!
//! \param urlList - list of urls to send
void Message::setUrlList(const UrlList &list)
{
    MessageD()->urlList = list;
}

//! \brief Return list of addresses attached to message.
AddressList Message::addresses() const
{
    return d? d->addressList : AddressList();
}

//! \brief Add Address to the address list.
//!
//! \param address - address to append
void Message::addAddress(const Address &a)
{
    MessageD()->addressList += a;
}

//! \brief clear out the address list.
void Message::clearAddresses()
{
    if (d) {
        d->addressList.clear();
    }
}

AddressList Message::findAddresses(Address::Type t) const
{
    if (!d) {
        return AddressList();
    }
    AddressList matches;
    foreach(Address a, d->addressList) {
        if (a.type() == t)
            matches.append(a);
    }
    return matches;
}

//! \brief Set addresses to send
//!
//! \param list - list of addresses to send
void Message::setAddresses(const AddressList &list)
{
    MessageD()->addressList = list;
}

RosterExchangeItems Message::rosterExchangeItems() const
{
    return d? d->rosterExchangeItems : RosterExchangeItems();
}

void Message::setRosterExchangeItems(const RosterExchangeItems& items)
{
    MessageD()->rosterExchangeItems = items;
}

QString Message::eventId() const
{
    return d? d->eventId: QString();
}

void Message::setEventId(const QString& id)
{
    MessageD()->eventId = id;
}

bool Message::containsEvents() const
{
    return d && !d->eventList.isEmpty();
}

bool Message::containsEvent(MsgEvent e) const
{
    return d && d->eventList.contains(e);
}

void Message::addEvent(MsgEvent e)
{
    if (!MessageD()->eventList.contains(e)) {
        if (e == CancelEvent || containsEvent(CancelEvent))
            d->eventList.clear(); // Reset list
        d->eventList += e;
    }
}

ChatState Message::chatState() const
{
    return d? d->chatState : StateNone;
}

void Message::setChatState(ChatState state)
{
    MessageD()->chatState = state;
}

MessageReceipt Message::messageReceipt() const
{
    return d? d->messageReceipt: ReceiptNone;
}

void Message::setMessageReceipt(MessageReceipt messageReceipt)
{
    MessageD()->messageReceipt = messageReceipt;
}

QString Message::messageReceiptId() const
{
    return d? d->messageReceiptId: QString();
}

void Message::setMessageReceiptId(const QString &s)
{
    MessageD()->messageReceiptId = s;
}

QString Message::xsigned() const
{
    return d? d->xsigned: QString();
}

void Message::setXSigned(const QString &s)
{
    MessageD()->xsigned = s;
}

QString Message::xencrypted() const
{
    return d? d->xencrypted: QString();
}

void Message::setXEncrypted(const QString &s)
{
    MessageD()->xencrypted = s;
}

QList<int> Message::getMUCStatuses() const
{
    return d? d->mucStatuses: QList<int>();
}

void Message::addMUCStatus(int i)
{
    MessageD()->mucStatuses += i;
}

void Message::addMUCInvite(const MUCInvite& i)
{
    MessageD()->mucInvites += i;
}

QList<MUCInvite> Message::mucInvites() const
{
    return d? d->mucInvites: QList<MUCInvite>();
}

void Message::setMUCDecline(const MUCDecline& de)
{
    MessageD()->mucDecline = de;
}

MUCDecline Message::mucDecline() const
{
    return d? d->mucDecline: MUCDecline();
}

QString Message::mucPassword() const
{
    return d? d->mucPassword: QString();
}

void Message::setMUCPassword(const QString& p)
{
    MessageD()->mucPassword = p;
}

bool Message::hasMUCUser() const
{
    return d & d->hasMUCUser;
}

Message::StanzaId Message::stanzaId() const
{
    return d? d->stanzaId: StanzaId();
}

void Message::setStanzaId(const Message::StanzaId &id)
{
    MessageD()->stanzaId = id;
}

QString Message::originId() const
{
    return d? d->originId: QString();
}

void Message::setOriginId(const QString &id)
{
    MessageD()->originId = id;
}

QString Message::invite() const
{
    return d? d->invite: QString();
}

void Message::setInvite(const QString &s)
{
    MessageD()->invite = s;
}

QString Message::nick() const
{
    return d? d->nick: QString();
}

void Message::setNick(const QString& n)
{
    MessageD()->nick = n;
}

void Message::setHttpAuthRequest(const HttpAuthRequest &req)
{
    MessageD()->httpAuthRequest = req;
}

HttpAuthRequest Message::httpAuthRequest() const
{
    return d? d->httpAuthRequest: HttpAuthRequest();
}

void Message::setForm(const XData &form)
{
    MessageD()->xdata = form;
}

XData Message::getForm() const
{
    return d? d->xdata: XData();
}

QDomElement Message::sxe() const
{
    return d? d->sxe: QDomElement();
}

void Message::setSxe(const QDomElement& e)
{
    MessageD()->sxe = e;
}

void Message::addBoBData(const BoBData &bob)
{
    MessageD()->bobDataList.append(bob);
}

QList<BoBData> Message::bobDataList() const
{
    return d? d->bobDataList: QList<BoBData>();
}

IBBData Message::ibbData() const
{
    return d? d->ibbData: IBBData();
}

Jid Message::displayJid() const
{
<<<<<<< HEAD
    switch (d->forwarding.type()) {
    case Forwarding::ForwardedCarbonsSent:
        return d->forwarding.message()->to();
    case Forwarding::ForwardedCarbonsReceived:
        return d->forwarding.message()->from();
    default:
        break;
    }
    return from();
=======
    MessageD()->isDisabledCarbons = disabled;
>>>>>>> 04c92834
}

const Message &Message::displayMessage() const
{
<<<<<<< HEAD
    if (d->forwarding.isCarbons() && d->forwarding.message())
        return *d->forwarding.message();
    return *this;
=======
    return d && d->isDisabledCarbons;
>>>>>>> 04c92834
}

Message &Message::displayMessage()
{
<<<<<<< HEAD
    if (d->forwarding.isCarbons() && d->forwarding.message())
        return *d->forwarding.message();
    return *this;
=======
    MessageD()->carbonDir = cd;
>>>>>>> 04c92834
}

void Message::setCarbonsPrivate(bool enable)
{
<<<<<<< HEAD
    d->carbonsPrivate = enable;
=======
    return d? d->carbonDir: NoCarbon;
>>>>>>> 04c92834
}

bool Message::carbonsPrivate() const
{
<<<<<<< HEAD
    return d->carbonsPrivate;
}

void Message::setForwarded(const Forwarding &frw)
{
    d->forwarding = frw;
}

const Forwarding &Message::forwarded() const
{
    return d->forwarding;
=======
    MessageD()->forwardedFrom = jid;
}

Jid Message::forwardedFrom() const
{
    return d? d->forwardedFrom: Jid();
>>>>>>> 04c92834
}

bool Message::spooled() const
{
    return d && d->spooled;
}

void Message::setSpooled(bool b)
{
    MessageD()->spooled = b;
}

bool Message::wasEncrypted() const
{
    return d && d->wasEncrypted;
}

void Message::setWasEncrypted(bool b)
{
    MessageD()->wasEncrypted = b;
}

QString Message::replaceId() const {
    return d? d->replaceId: QString();
}

void Message::setReplaceId(const QString& id)
{
    MessageD()->replaceId = id;
}

void Message::setProcessingHints(const ProcessingHints &hints)
{
    MessageD()->processingHints = hints;
}

Message::ProcessingHints Message::processingHints() const
{
    return d? d->processingHints: ProcessingHints();
}

Stanza Message::toStanza(Stream *stream) const
{
    if (!d) {
        return Stanza();
    }
    Stanza s = stream->createStanza(Stanza::Message, d->to, d->type);
    if(!d->from.isEmpty())
        s.setFrom(d->from);
    if(!d->id.isEmpty())
        s.setId(d->id);
    if(!d->lang.isEmpty())
        s.setLang(d->lang);

    StringMap::ConstIterator it;
    for (it = d->subject.constBegin(); it != d->subject.constEnd(); ++it) {
        const QString &str = (*it);
        if(!str.isNull()) {
            QDomElement e = s.createTextElement(s.baseNS(), "subject", str);
            if(!it.key().isEmpty())
                e.setAttributeNS(NS_XML, "xml:lang", it.key());
            s.appendChild(e);
        }
    }
    for (it = d->body.constBegin(); it != d->body.constEnd(); ++it) {
        const QString &str = (*it);
        if(!str.isEmpty()) {
            QDomElement e = s.createTextElement(s.baseNS(), "body", str);
            if(!it.key().isEmpty())
                e.setAttributeNS(NS_XML, "xml:lang", it.key());
            s.appendChild(e);
        }
    }

    if (containsHTML()) {
        QDomElement html = s.createElement("http://jabber.org/protocol/xhtml-im", "html");
        s.appendChild(html);
        foreach (HTMLElement el, d->htmlElements) {
            html.appendChild(s.doc().importNode(el.body(), true).toElement());
        }
    }

    if(d->type == "error")
        s.setError(d->error);

    // thread
    if(d->threadSend && !d->thread.isEmpty()) {
        QDomElement e = s.createTextElement(s.baseNS(), "thread", d->thread);
        s.appendChild(e);
    }

    // timestamp
    if(d->timeStampSend && !d->timeStamp.isNull()) {
        QDomElement e = s.createElement("urn:xmpp:delay", "delay");
        e.setAttribute("stamp", d->timeStamp.toUTC().toString(Qt::ISODate) + "Z");
        s.appendChild(e);

        e = s.createElement("jabber:x:delay", "x");
        e.setAttribute("stamp", TS2stamp(d->timeStamp.toUTC()));
        s.appendChild(e);
    }

    // urls
    foreach (const Url& uit, d->urlList) {
        QDomElement x = s.createElement("jabber:x:oob", "x");
        x.appendChild(s.createTextElement("jabber:x:oob", "url", uit.url()));
        if (!uit.desc().isEmpty())
            x.appendChild(s.createTextElement("jabber:x:oob", "desc", uit.desc()));
        s.appendChild(x);
    }

    // events
    if (!d->eventList.isEmpty()) {
        QDomElement x = s.createElement("jabber:x:event", "x");

        if (d->body.isEmpty()) {
            if (d->eventId.isEmpty())
                x.appendChild(s.createElement("jabber:x:event","id"));
            else
                x.appendChild(s.createTextElement("jabber:x:event","id",d->eventId));
        }

        foreach (const MsgEvent& ev, d->eventList) {
            switch (ev) {
            case OfflineEvent:
                x.appendChild(s.createElement("jabber:x:event", "offline"));
                break;
            case DeliveredEvent:
                x.appendChild(s.createElement("jabber:x:event", "delivered"));
                break;
            case DisplayedEvent:
                x.appendChild(s.createElement("jabber:x:event", "displayed"));
                break;
            case ComposingEvent:
                x.appendChild(s.createElement("jabber:x:event", "composing"));
                break;
            case CancelEvent:
                // Add nothing
                break;
            }
        }
        s.appendChild(x);
    }

    // chat state
    QString chatStateNS = "http://jabber.org/protocol/chatstates";
    if (d->chatState != StateNone) {
        switch(d->chatState) {
        case StateActive:
            s.appendChild(s.createElement(chatStateNS, "active"));
            break;
        case StateComposing:
            s.appendChild(s.createElement(chatStateNS, "composing"));
            break;
        case StatePaused:
            s.appendChild(s.createElement(chatStateNS, "paused"));
            break;
        case StateInactive:
            s.appendChild(s.createElement(chatStateNS, "inactive"));
            break;
        case StateGone:
            s.appendChild(s.createElement(chatStateNS, "gone"));
            break;
        default:
            break;
        }
    }

    // message receipt
    QString messageReceiptNS = "urn:xmpp:receipts";
    if (d->messageReceipt != ReceiptNone) {
        switch(d->messageReceipt) {
        case ReceiptRequest:
            s.appendChild(s.createElement(messageReceiptNS, "request"));
            break;
        case ReceiptReceived:
        {
            QDomElement elem = s.createElement(messageReceiptNS, "received");
            if (!d->messageReceiptId.isEmpty()) {
                elem.setAttribute("id", d->messageReceiptId);
            }
            s.appendChild(elem);
        }
            break;
        default:
            break;
        }
    }

    // xsigned
    if(!d->xsigned.isEmpty())
        s.appendChild(s.createTextElement("jabber:x:signed", "x", d->xsigned));

    // xencrypted
    if(!d->xencrypted.isEmpty())
        s.appendChild(s.createTextElement("jabber:x:encrypted", "x", d->xencrypted));

    // addresses
    if (!d->addressList.isEmpty()) {
        QDomElement as = s.createElement("http://jabber.org/protocol/address","addresses");
        foreach(Address a, d->addressList) {
            as.appendChild(a.toXml(s));
        }
        s.appendChild(as);
    }

    // roster item exchange
    if (!d->rosterExchangeItems.isEmpty()) {
        QDomElement rx = s.createElement("http://jabber.org/protocol/rosterx","x");
        foreach(RosterExchangeItem r, d->rosterExchangeItems) {
            rx.appendChild(r.toXml(s));
        }
        s.appendChild(rx);
    }

    // invite
    if(!d->invite.isEmpty()) {
        QDomElement e = s.createElement("jabber:x:conference", "x");
        e.setAttribute("jid", d->invite);
        s.appendChild(e);
    }

    // nick
    if(!d->nick.isEmpty()) {
        s.appendChild(s.createTextElement("http://jabber.org/protocol/nick", "nick", d->nick));
    }

    // sxe
    if(!d->sxe.isNull()) {
        s.appendChild(d->sxe);
    }

    // muc
    if(!d->mucInvites.isEmpty()) {
        QDomElement e = s.createElement("http://jabber.org/protocol/muc#user","x");
        foreach(MUCInvite i, d->mucInvites) {
            e.appendChild(i.toXml(s.doc()));
        }
        if (!d->mucPassword.isEmpty()) {
            e.appendChild(s.createTextElement("http://jabber.org/protocol/muc#user","password",d->mucPassword));
        }
        s.appendChild(e);
    }
    else if(!d->mucDecline.isNull()) {
        QDomElement e = s.createElement("http://jabber.org/protocol/muc#user","x");
        e.appendChild(d->mucDecline.toXml(s.doc()));
        s.appendChild(e);
    }

    // http auth
    if(!d->httpAuthRequest.isEmpty()) {
        s.appendChild(d->httpAuthRequest.toXml(s.doc()));
    }

    // data form
    if(!d->xdata.fields().empty() || (d->xdata.type() == XData::Data_Cancel)) {
        bool submit = (d->xdata.type() == XData::Data_Submit) || (d->xdata.type() == XData::Data_Cancel);
        QDomElement dr = s.element();
        if (d->xdata.registrarType() == "urn:xmpp:captcha") {
            dr = dr.appendChild(s.createElement("urn:xmpp:captcha", "captcha")).toElement();
        }
        dr.appendChild(d->xdata.toXml(&s.doc(), submit));
    }

    // bits of binary
    foreach(const BoBData &bd, d->bobDataList) {
        s.appendChild(bd.toXml(&s.doc()));
    }

    // Avoiding Carbons
    if (d->carbonsPrivate || d->wasEncrypted) {
        s.appendChild(CarbonsManager::privateElement(stream->doc()));
    }

    if (!d->replaceId.isEmpty()) {
        QDomElement e = s.createElement("urn:xmpp:message-correct:0", "replace");
        e.setAttribute("id", d->replaceId);
        s.appendChild(e);
    }

    // Message processing hints. XEP-0334
    if (d->processingHints) {
        QString ns = QStringLiteral(u"urn:xmpp:hints");
        if (d->processingHints & NoPermanentStore) {
            s.appendChild(s.createElement(ns, QStringLiteral("no-permanent-store")));
        }
        if (d->processingHints & NoStore) {
            s.appendChild(s.createElement(ns, QStringLiteral("no-store")));
        }
        if (d->processingHints & NoCopy) {
            s.appendChild(s.createElement(ns, QStringLiteral("no-copy")));
        }
        if (d->processingHints & Store) {
            s.appendChild(s.createElement(ns, QStringLiteral("store")));
        }
    }

    // XEP-0359: Unique and Stable Stanza IDs
    if (!d->originId.isEmpty()) {
        auto e = s.createElement(QStringLiteral("urn:xmpp:sid:0"), QStringLiteral("origin-id"));
        e.setAttribute(QStringLiteral("id"), d->originId);
        s.appendChild(e);
    }
    if (!d->stanzaId.id.isEmpty() && d->stanzaId.by.isValid()) { // only for servers using iris
        auto e = s.createElement(QStringLiteral("urn:xmpp:sid:0"), QStringLiteral("stanza-id"));
        e.setAttribute(QStringLiteral("id"), d->stanzaId.id);
        e.setAttribute(QStringLiteral("by"), d->stanzaId.by.full());
        s.appendChild(e);
    }

    // XEP-0297: Stanza Forwarding
    if (d->forwarding.type() != Forwarding::ForwardedNone)
        s.appendChild(d->forwarding.toXml(stream));

    return s;
}

/**
  \brief Create Message from Stanza \a s, using given \a timeZoneOffset (old style)
  */
bool Message::fromStanza(const Stanza &s, int timeZoneOffset)
{
    return fromStanza(s, true, timeZoneOffset);
}

/**
  \brief Create Message from Stanza \a s
  */
bool Message::fromStanza(const Stanza &s)
{
    return fromStanza(s, false, 0);
}

/**
  \brief Create Message from Stanza \a s

  If \a useTimeZoneOffset is true, \a timeZoneOffset is used when converting between UTC and local time (old style).
  Else, \a timeZoneOffset is ignored and Qt is used to do the conversion (new style).

  This function exists to make transition between old and new style easier.
  */
bool Message::fromStanza(const Stanza &s, bool useTimeZoneOffset, int timeZoneOffset)
{
    if(s.kind() != Stanza::Message)
        return false;

    d = new Private;
    setTo(s.to());
    setFrom(s.from());
    setId(s.id());
    setType(s.type());
    setLang(s.lang());

    d->subject.clear();
    d->body.clear();
    d->htmlElements.clear();
    d->thread = QString();

    QDomElement root = s.element();

    XDomNodeList nl = root.childNodes();
    int n;
    for(n = 0; n < nl.count(); ++n) {
        QDomNode i = nl.item(n);
        if(i.isElement()) {
            QDomElement e = i.toElement();
            if(e.namespaceURI() == s.baseNS()) {
                if(e.tagName() == QLatin1String("subject")) {
                    QString lang = e.attributeNS(NS_XML, "lang", "");
                    if (lang.isEmpty() || !(lang = XMLHelper::sanitizedLang(lang)).isEmpty()) {
                        d->subject[lang] = e.text();
                    }
                }
                else if(e.tagName() == QLatin1String("body")) {
                    QString lang = e.attributeNS(NS_XML, "lang", "");
                    if (lang.isEmpty() || !(lang = XMLHelper::sanitizedLang(lang)).isEmpty()) {
                        d->body[lang] = e.text();
                    }
                }
                else if(e.tagName() == QLatin1String("thread"))
                    d->thread = e.text();
            }
            else if(e.tagName() == QLatin1String("event") && e.namespaceURI() == QLatin1String("http://jabber.org/protocol/pubsub#event")) {
                for(QDomNode enode = e.firstChild(); !enode.isNull(); enode = enode.nextSibling()) {
                    QDomElement eel = enode.toElement();
                    if (eel.tagName() == QLatin1String("items")) {
                        d->pubsubNode = eel.attribute("node");
                        for(QDomNode inode = eel.firstChild(); !inode.isNull(); inode = inode.nextSibling()) {
                            QDomElement o = inode.toElement();
                            if (o.tagName() == QLatin1String("item")) {
                                for(QDomNode j = o.firstChild(); !j.isNull(); j = j.nextSibling()) {
                                    QDomElement item = j.toElement();
                                    if (!item.isNull()) {
                                        d->pubsubItems += PubSubItem(o.attribute("id"),item);
                                    }
                                }
                            }
                            if (o.tagName() == "retract") {
                                d->pubsubRetractions += PubSubRetraction(o.attribute("id"));
                            }
                        }
                    }
                }
            }
            else if (e.tagName() == QLatin1String("no-permanent-store") && e.namespaceURI() == QLatin1String("urn:xmpp:hints")) {
                d->processingHints |= NoPermanentStore;
            }
            else if (e.tagName() == QLatin1String("no-store") && e.namespaceURI() == QLatin1String("urn:xmpp:hints")) {
                d->processingHints |= NoStore;
            }
            else if (e.tagName() == QLatin1String("no-copy") && e.namespaceURI() == QLatin1String("urn:xmpp:hints")) {
                d->processingHints |= NoCopy;
            }
            else if (e.tagName() == QLatin1String("store") && e.namespaceURI() == QLatin1String("urn:xmpp:hints")) {
                d->processingHints |= Store;
            }
            else if (e.tagName() == QLatin1String("origin-id") && e.namespaceURI() == QLatin1String("urn:xmpp:sid:0")) {
                d->originId = e.attribute(QStringLiteral("id"));
            }
            else if (e.tagName() == QLatin1String("stanza-id") && e.namespaceURI() == QLatin1String("urn:xmpp:sid:0")) {
                d->stanzaId.id = e.attribute(QStringLiteral("id"));
                d->stanzaId.by = Jid(e.attribute(QStringLiteral("by")));
            }

            else {
                //printf("extension element: [%s]\n", e.tagName().latin1());
            }
        }
    }

    if(s.type() == "error")
        d->error = s.error();

    // Bits of Binary XEP-0231
    nl = childElementsByTagNameNS(root, "urn:xmpp:bob", "data");
    for(n = 0; n < nl.count(); ++n) {
        addBoBData(BoBData(nl.item(n).toElement()));
    }

    // xhtml-im
    nl = childElementsByTagNameNS(root, "http://jabber.org/protocol/xhtml-im", "html");
    if (nl.count()) {
        nl = nl.item(0).childNodes();
        for(n = 0; n < nl.count(); ++n) {
            QDomElement e = nl.item(n).toElement();
            if (e.tagName() == "body" && e.namespaceURI() == "http://www.w3.org/1999/xhtml") {
                QString lang = e.attributeNS(NS_XML, "lang", "");
                if (lang.isEmpty() || !(lang = XMLHelper::sanitizedLang(lang)).isEmpty()) {
                    d->htmlElements[lang] = e;
                    d->htmlElements[lang].filterOutUnwanted(false); // just clear iframes and javascript event handlers
                }
            }
        }
    }

    // timestamp
    QDomElement t = childElementsByTagNameNS(root, "urn:xmpp:delay", "delay").item(0).toElement();
    QDateTime stamp;
    if (!t.isNull()) {
        stamp = QDateTime::fromString(t.attribute("stamp").left(19), Qt::ISODate);
    } else {
        t = childElementsByTagNameNS(root, "jabber:x:delay", "x").item(0).toElement();
        if (!t.isNull()) {
            stamp = stamp2TS(t.attribute("stamp"));
        }
    }
    if (!stamp.isNull()) {
        if (useTimeZoneOffset) {
            d->timeStamp = stamp.addSecs(timeZoneOffset * 3600);
        } else {
            stamp.setTimeSpec(Qt::UTC);
            d->timeStamp = stamp.toLocalTime();
        }
        d->timeStampSend = true;
        d->spooled = true;
    }
    else {
        d->timeStamp = QDateTime::currentDateTime();
        d->timeStampSend = false;
        d->spooled = false;
    }

    // urls
    d->urlList.clear();
    nl = childElementsByTagNameNS(root, "jabber:x:oob", "x");
    for(n = 0; n < nl.count(); ++n) {
        QDomElement t = nl.item(n).toElement();
        Url u;
        u.setUrl(t.elementsByTagName("url").item(0).toElement().text());
        u.setDesc(t.elementsByTagName("desc").item(0).toElement().text());
        d->urlList += u;
    }

    // events
    d->eventList.clear();
    nl = childElementsByTagNameNS(root, "jabber:x:event", "x");
    if (nl.count()) {
        nl = nl.item(0).childNodes();
        for(n = 0; n < nl.count(); ++n) {
            QString evtag = nl.item(n).toElement().tagName();
            if (evtag == "id") {
                d->eventId =  nl.item(n).toElement().text();
            }
            else if (evtag == "displayed")
                d->eventList += DisplayedEvent;
            else if (evtag == "composing")
                d->eventList += ComposingEvent;
            else if (evtag == "delivered")
                d->eventList += DeliveredEvent;
        }
        if (d->eventList.isEmpty())
            d->eventList += CancelEvent;
    }

    // Chat states
    QString chatStateNS = "http://jabber.org/protocol/chatstates";
    t = childElementsByTagNameNS(root, chatStateNS, "active").item(0).toElement();
    if(!t.isNull())
        d->chatState = StateActive;
    t = childElementsByTagNameNS(root, chatStateNS, "composing").item(0).toElement();
    if(!t.isNull())
        d->chatState = StateComposing;
    t = childElementsByTagNameNS(root, chatStateNS, "paused").item(0).toElement();
    if(!t.isNull())
        d->chatState = StatePaused;
    t = childElementsByTagNameNS(root, chatStateNS, "inactive").item(0).toElement();
    if(!t.isNull())
        d->chatState = StateInactive;
    t = childElementsByTagNameNS(root, chatStateNS, "gone").item(0).toElement();
    if(!t.isNull())
        d->chatState = StateGone;

    // message receipts
    QString messageReceiptNS = "urn:xmpp:receipts";
    t = childElementsByTagNameNS(root, messageReceiptNS, "request").item(0).toElement();
    if(!t.isNull()) {
        d->messageReceipt = ReceiptRequest;
        d->messageReceiptId.clear();
    }
    t = childElementsByTagNameNS(root, messageReceiptNS, "received").item(0).toElement();
    if(!t.isNull()) {
        d->messageReceipt = ReceiptReceived;
        d->messageReceiptId = t.attribute("id");
        if (d->messageReceiptId.isEmpty())
            d->messageReceiptId = id();
    }

    // xsigned
    t = childElementsByTagNameNS(root, "jabber:x:signed", "x").item(0).toElement();
    if(!t.isNull())
        d->xsigned = t.text();
    else
        d->xsigned = QString();

    // xencrypted
    t = childElementsByTagNameNS(root, "jabber:x:encrypted", "x").item(0).toElement();
    if(!t.isNull())
        d->xencrypted = t.text();
    else
        d->xencrypted = QString();

    // addresses
    d->addressList.clear();
    nl = childElementsByTagNameNS(root, "http://jabber.org/protocol/address", "addresses");
    if (nl.count()) {
        QDomElement t = nl.item(0).toElement();
        nl = t.elementsByTagName("address");
        for(n = 0; n < nl.count(); ++n) {
            d->addressList += Address(nl.item(n).toElement());
        }
    }

    // roster item exchange
    d->rosterExchangeItems.clear();
    nl = childElementsByTagNameNS(root, "http://jabber.org/protocol/rosterx", "x");
    if (nl.count()) {
        QDomElement t = nl.item(0).toElement();
        nl = t.elementsByTagName("item");
        for(n = 0; n < nl.count(); ++n) {
            RosterExchangeItem it = RosterExchangeItem(nl.item(n).toElement());
            if (!it.isNull())
                d->rosterExchangeItems += it;
        }
    }

    // invite
    t = childElementsByTagNameNS(root, "jabber:x:conference", "x").item(0).toElement();
    if(!t.isNull())
        d->invite = t.attribute("jid");
    else
        d->invite = QString();

    // nick
    t = childElementsByTagNameNS(root, "http://jabber.org/protocol/nick", "nick").item(0).toElement();
    if(!t.isNull())
        d->nick = t.text();
    else
        d->nick = QString();

    // sxe
    t = childElementsByTagNameNS(root, "http://jabber.org/protocol/sxe", "sxe").item(0).toElement();
    if(!t.isNull())
        d->sxe = t;
    else
        d->sxe = QDomElement();

    t = childElementsByTagNameNS(root, "http://jabber.org/protocol/muc#user", "x").item(0).toElement();
    if(!t.isNull()) {
        d->hasMUCUser = true;
        for(QDomNode muc_n = t.firstChild(); !muc_n.isNull(); muc_n = muc_n.nextSibling()) {
            QDomElement muc_e = muc_n.toElement();
            if(muc_e.isNull())
                continue;
            if (muc_e.tagName() == "status") {
                addMUCStatus(muc_e.attribute("code").toInt());
            }
            else if (muc_e.tagName() == "invite") {
                MUCInvite inv(muc_e);
                if (!inv.isNull())
                    addMUCInvite(inv);
            }
            else if (muc_e.tagName() == "decline") {
                setMUCDecline(MUCDecline(muc_e));
            }
            else if (muc_e.tagName() == "password") {
                setMUCPassword(muc_e.text());
            }
        }
    }

    // http auth
    t = childElementsByTagNameNS(root, "http://jabber.org/protocol/http-auth", "confirm").item(0).toElement();
    if(!t.isNull()){
        d->httpAuthRequest = HttpAuthRequest(t);
    }
    else {
        d->httpAuthRequest = HttpAuthRequest();
    }

    QDomElement captcha = childElementsByTagNameNS(root, "urn:xmpp:captcha",
                                                   "captcha").item(0).toElement();
    QDomElement xdataRoot = root;
    if (!captcha.isNull()) {
        xdataRoot = captcha;
    }

    // data form
    t = childElementsByTagNameNS(xdataRoot, "jabber:x:data", "x").item(0).toElement();
    if (!t.isNull()) {
        d->xdata.fromXml(t);
    }

    t = childElementsByTagNameNS(root, IBBManager::ns(), "data").item(0).toElement();
    if (!t.isNull()) {
        d->ibbData.fromXml(t);
    }
    t = childElementsByTagNameNS(root, "urn:xmpp:message-correct:0", "replace").item(0).toElement();
    if (!t.isNull()) {
        d->replaceId = t.attribute("id");
    }
    return true;
}

/*!
    Error object used to deny a request.
*/
Stanza::Error HttpAuthRequest::denyError(Stanza::Error::Auth, Stanza::Error::NotAuthorized);

/*!
    Constructs request of resource URL \a u, made by method \a m, with transaction id \a i.
*/
HttpAuthRequest::HttpAuthRequest(const QString &m, const QString &u, const QString &i) : method_(m), url_(u), id_(i), hasId_(true)
{
}

/*!
        Constructs request of resource URL \a u, made by method \a m, without transaction id.
*/
HttpAuthRequest::HttpAuthRequest(const QString &m, const QString &u) : method_(m), url_(u), hasId_(false)
{
}

/*!
    Constructs request object by reading XML <confirm/> element \a e.
*/
HttpAuthRequest::HttpAuthRequest(const QDomElement &e)
{
    fromXml(e);
}

/*!
    Returns true is object is empty (not valid).
*/
bool HttpAuthRequest::isEmpty() const
{
    return method_.isEmpty() && url_.isEmpty();
}

/*!
    Sets request method.
*/
void HttpAuthRequest::setMethod(const QString& m)
{
    method_ = m;
}

/*!
    Sets requested URL.
*/
void HttpAuthRequest::setUrl(const QString& u)
{
    url_ = u;
}

/*!
    Sets transaction identifier.
*/
void HttpAuthRequest::setId(const QString& i)
{
    id_ = i;
    hasId_ = true;
}

/*!
    Returns request method.
*/
QString HttpAuthRequest::method() const
{
    return method_;
}

/*!
    Returns requested URL.
*/
QString HttpAuthRequest::url() const
{
    return url_;
}

/*!
    Returns transaction identifier.
    Empty QString may mean both empty id or no id. Use hasId() to tell the difference.
*/
QString HttpAuthRequest::id() const
{
    return id_;
}

/*!
    Returns true if the request contains transaction id.
*/
bool HttpAuthRequest::hasId() const
{
    return hasId_;
}

/*!
    Returns XML element representing the request.
    If object is empty, this function returns empty element.
*/
QDomElement HttpAuthRequest::toXml(QDomDocument &doc) const
{
    QDomElement e;
    if(isEmpty())
        return e;

    e = doc.createElementNS("http://jabber.org/protocol/http-auth", "confirm");
    e.setAttribute("xmlns", "http://jabber.org/protocol/http-auth");

    if(hasId_)
        e.setAttribute("id", id_);
    e.setAttribute("method", method_);
    e.setAttribute("url", url_);

    return e;
}

/*!
    Reads request data from XML element \a e.
*/
bool HttpAuthRequest::fromXml(const QDomElement &e)
{
    if(e.tagName() != "confirm")
        return false;

    hasId_ = e.hasAttribute("id");
    if(hasId_)
        id_ = e.attribute("id");

    method_ = e.attribute("method");
    url_ = e.attribute("url");

    return true;
}

//---------------------------------------------------------------------------
// Subscription
//---------------------------------------------------------------------------
Subscription::Subscription(SubType type)
{
    value = type;
}

int Subscription::type() const
{
    return value;
}

QString Subscription::toString() const
{
    switch(value) {
    case Remove:
        return "remove";
    case Both:
        return "both";
    case From:
        return "from";
    case To:
        return "to";
    case None:
    default:
        return "none";
    }
}

bool Subscription::fromString(const QString &s)
{
    if(s == QLatin1String("remove"))
        value = Remove;
    else if(s == QLatin1String("both"))
        value = Both;
    else if(s == QLatin1String("from"))
        value = From;
    else if(s == QLatin1String("to"))
        value = To;
    else if(s.isEmpty() || s == QLatin1String("none"))
        value = None;
    else
        return false;

    return true;
}


//---------------------------------------------------------------------------
// Status
//---------------------------------------------------------------------------
/**
 * Default constructor.
 */
CapsSpec::CapsSpec() :
    hashAlgo_(CapsSpec::invalidAlgo)
{
}


/**
 * \brief Basic constructor.
 * @param node the node
 * @param ven the version
 * @param ext the list of extensions (separated by spaces)
 */
CapsSpec::CapsSpec(const QString& node, QCryptographicHash::Algorithm hashAlgo, const QString& ver)
    : node_(node)
    , ver_(ver)
    , hashAlgo_(hashAlgo)
{}

CapsSpec::CapsSpec(const DiscoItem &disco, QCryptographicHash::Algorithm hashAlgo) :
    node_(disco.node().section('#', 0, 0)),
    ver_(disco.capsHash(hashAlgo)),
    hashAlgo_(hashAlgo)
{}

/**
 * @brief Checks for validity
 * @return true on valid
 */
bool CapsSpec::isValid() const
{
    return !node_.isEmpty() && !ver_.isEmpty() && (hashAlgo_ != CapsSpec::invalidAlgo);
}


/**
 * \brief Returns the node of the capabilities specification.
 */
const QString& CapsSpec::node() const
{
    return node_;
}


/**
 * \brief Returns the version of the capabilities specification.
 */
const QString& CapsSpec::version() const
{
    return ver_;
}

QCryptographicHash::Algorithm CapsSpec::hashAlgorithm() const
{
    return hashAlgo_;
}

QDomElement CapsSpec::toXml(QDomDocument *doc) const
{
    QDomElement c = doc->createElement("c");
    c.setAttribute("xmlns", NS_CAPS);
    QString algo = cryptoMap().key(hashAlgo_);
    c.setAttribute("hash",algo);
    c.setAttribute("node",node_);
    c.setAttribute("ver",ver_);
    return c;
}

CapsSpec CapsSpec::fromXml(const QDomElement &e)
{
    QString node = e.attribute("node");
    QString ver = e.attribute("ver");
    QString hashAlgo = e.attribute("hash");
    QString ext = e.attribute("ext"); // deprecated. let it be here till 2018
    CryptoMap &cm = cryptoMap();
    CapsSpec cs;
    if (!node.isEmpty() && !ver.isEmpty()) {
        QCryptographicHash::Algorithm algo = CapsSpec::invalidAlgo;
        CryptoMap::ConstIterator it;
        if (!hashAlgo.isEmpty() && (it = cm.constFind(hashAlgo)) != cm.constEnd()) {
            algo = it.value();
        }
        cs = CapsSpec(node, algo, ver);
        if (!ext.isEmpty()) {
            cs.ext_ = ext.split(" ", QString::SkipEmptyParts);
        }
    }
    return cs;
}

CapsSpec::CryptoMap &CapsSpec::cryptoMap()
{
    static CryptoMap cm;
    if (cm.isEmpty()) {
        cm.insert("md5",     QCryptographicHash::Md5);
        cm.insert("sha-1",   QCryptographicHash::Sha1);
        cm.insert("sha-224", QCryptographicHash::Sha224);
        cm.insert("sha-256", QCryptographicHash::Sha256);
        cm.insert("sha-384", QCryptographicHash::Sha384);
        cm.insert("sha-512", QCryptographicHash::Sha512);
    }
    return cm;
}

/**
 * \brief Flattens the caps specification into the set of 'simple'
 * specifications.
 * A 'simple' specification is a specification with exactly one extension,
 * or with the version number as the extension.
 *
 * Example: A caps specification with node=https://psi-im.org, version=0.10,
 * and ext='achat vchat' would be expanded into the following list of specs:
 *    node=https://psi-im.org, ver=0.10, ext=0.10
 *    node=https://psi-im.org, ver=0.10, ext=achat
 *    node=https://psi-im.org, ver=0.10, ext=vchat
 */
QString CapsSpec::flatten() const
{
    if (isValid())
        return node_ + QLatin1String("#") + ver_;
    return QString();
}

void CapsSpec::resetVersion()
{
    ver_.clear();
}

bool CapsSpec::operator==(const CapsSpec& s) const
{
    return (node() == s.node() && version() == s.version() && hashAlgorithm() == s.hashAlgorithm());
}

bool CapsSpec::operator!=(const CapsSpec& s) const
{
    return !((*this) == s);
}

bool CapsSpec::operator<(const CapsSpec& s) const
{
    return (node() != s.node() ? node() < s.node() :
                                 (version() != s.version() ? version() < s.version() :
                                                             hashAlgorithm() < s.hashAlgorithm()));
}


class StatusPrivate : public QSharedData
{
public:
    StatusPrivate() = default;

    int priority = 0;
    QString show, status, key;
    QDateTime timeStamp;
    bool isAvailable = false;
    bool isInvisible = false;
    QString photoHash;
    bool hasPhotoHash = false;

    QString xsigned;
    // gabber song extension
    QString songTitle;
    CapsSpec caps;
    QList<BoBData> bobDataList;

    // MUC
    bool isMUC = false;
    bool hasMUCItem = false;
    bool hasMUCDestroy = false;
    MUCItem mucItem;
    MUCDestroy mucDestroy;
    QList<int> mucStatuses;
    QString mucPassword;
    int mucHistoryMaxChars = -1;
    int mucHistoryMaxStanzas = -1;
    int mucHistorySeconds = -1;
    QDateTime mucHistorySince;

    int ecode = -1;
    QString estr;
};


Status::Status(const QString &show, const QString &status, int priority, bool available)
    : d(new StatusPrivate)
{
    d->isAvailable = available;
    d->show = show;
    d->status = status;
    d->priority = priority;
    d->timeStamp = QDateTime::currentDateTime();
    d->isInvisible = false;
}

Status::Status(Type type, const QString& status, int priority)
    : d(new StatusPrivate)
{
    d->status = status;
    d->priority = priority;
    d->timeStamp = QDateTime::currentDateTime();
    setType(type);
}

Status::Status(const Status &other) :
    d(other.d)
{
}

Status &Status::operator=(const Status &other)
{
    d = other.d;
    return *this;
}

Status::~Status()
{
}

bool Status::hasError() const
{
    return (d->ecode != -1);
}

void Status::setError(int code, const QString &str)
{
    d->ecode = code;
    d->estr = str;
}

void Status::setIsAvailable(bool available)
{
    d->isAvailable = available;
}

void Status::setIsInvisible(bool invisible)
{
    d->isInvisible = invisible;
}

void Status::setPriority(int x)
{
    d->priority = x;
}

void Status::setType(Status::Type _type)
{
    bool available = true;
    bool invisible = false;
    QString show;
    switch(_type) {
    case Away:    show = "away"; break;
    case FFC:     show = "chat"; break;
    case XA:      show = "xa"; break;
    case DND:     show = "dnd"; break;
    case Offline: available = false; break;
    case Invisible: invisible = true; break;
    default: break;
    }
    setShow(show);
    setIsAvailable(available);
    setIsInvisible(invisible);
}

Status::Type Status::txt2type(const QString& stat)
{
    if (stat == "offline")
        return XMPP::Status::Offline;
    else if (stat == "online")
        return XMPP::Status::Online;
    else if (stat == "away")
        return XMPP::Status::Away;
    else if (stat == "xa")
        return XMPP::Status::XA;
    else if (stat == "dnd")
        return XMPP::Status::DND;
    else if (stat == "invisible")
        return XMPP::Status::Invisible;
    else if (stat == "chat")
        return XMPP::Status::FFC;
    else
        return XMPP::Status::Away;
}

void Status::setType(const QString &stat)
{
    setType(txt2type(stat));
}

void Status::setShow(const QString & _show)
{
    d->show = _show;
}

void Status::setStatus(const QString & _status)
{
    d->status = _status;
}

void Status::setTimeStamp(const QDateTime & _timestamp)
{
    d->timeStamp = _timestamp;
}

void Status::setKeyID(const QString &key)
{
    d->key = key;
}

void Status::setXSigned(const QString &s)
{
    d->xsigned = s;
}

void Status::setSongTitle(const QString & _songtitle)
{
    d->songTitle = _songtitle;
}

void Status::setCaps(const CapsSpec & caps)
{
    d->caps = caps;
}

void Status::setMUC()
{
    d->isMUC = true;
}

void Status::setMUCItem(const MUCItem& i)
{
    d->hasMUCItem = true;
    d->mucItem = i;
}

void Status::setMUCDestroy(const MUCDestroy& i)
{
    d->hasMUCDestroy = true;
    d->mucDestroy = i;
}

void Status::setMUCHistory(int maxchars, int maxstanzas, int seconds, const QDateTime &since)
{
    d->mucHistoryMaxChars = maxchars;
    d->mucHistoryMaxStanzas = maxstanzas;
    d->mucHistorySeconds = seconds;
    d->mucHistorySince = since;
}


const QString& Status::photoHash() const
{
    return d->photoHash;
}

void Status::setPhotoHash(const QString& h)
{
    d->photoHash = h;
    d->hasPhotoHash = true;
}

bool Status::hasPhotoHash() const
{
    return d->hasPhotoHash;
}

void Status::addBoBData(const BoBData &bob)
{
    d->bobDataList.append(bob);
}

QList<BoBData> Status::bobDataList() const
{
    return d->bobDataList;
}

bool Status::isAvailable() const
{
    return d->isAvailable;
}

bool Status::isAway() const
{
    return (d->show == "away" || d->show == "xa" || d->show == "dnd");
}

bool Status::isInvisible() const
{
    return d->isInvisible;
}

int Status::priority() const
{
    return d->priority;
}

Status::Type Status::type() const
{
    Status::Type type = Status::Online;
    if (!isAvailable()) {
        type = Status::Offline;
    }
    else if (isInvisible()) {
        type = Status::Invisible;
    }
    else {
        QString s = show();
        if (s == "away")
            type = Status::Away;
        else if (s == "xa")
            type = Status::XA;
        else if (s == "dnd")
            type = Status::DND;
        else if (s == "chat")
            type = Status::FFC;
    }
    return type;
}

QString Status::typeString() const
{
    QString stat;
    switch(type()) {
    case XMPP::Status::Offline: stat = "offline"; break;
    case XMPP::Status::Online: stat = "online"; break;
    case XMPP::Status::Away: stat = "away"; break;
    case XMPP::Status::XA: stat = "xa"; break;
    case XMPP::Status::DND: stat = "dnd"; break;
    case XMPP::Status::Invisible: stat = "invisible"; break;
    case XMPP::Status::FFC: stat = "chat"; break;
    default: stat = "away";
    }
    return stat;
}

const QString & Status::show() const
{
    return d->show;
}
const QString & Status::status() const
{
    return d->status;
}

QDateTime Status::timeStamp() const
{
    return d->timeStamp;
}

const QString & Status::keyID() const
{
    return d->key;
}

const QString & Status::xsigned() const
{
    return d->xsigned;
}

const QString & Status::songTitle() const
{
    return d->songTitle;
}

const CapsSpec & Status::caps() const
{
    return d->caps;
}

bool Status::isMUC() const
{
    return d->isMUC || !d->mucPassword.isEmpty() || hasMUCHistory();
}

bool Status::hasMUCItem() const
{
    return d->hasMUCItem;
}

const MUCItem& Status::mucItem() const
{
    return d->mucItem;
}

bool Status::hasMUCDestroy() const
{
    return d->hasMUCDestroy;
}

const MUCDestroy& Status::mucDestroy() const
{
    return d->mucDestroy;
}

const QList<int>& Status::getMUCStatuses() const
{
    return d->mucStatuses;
}

void Status::addMUCStatus(int i)
{
    d->mucStatuses += i;
}

const QString& Status::mucPassword() const
{
    return d->mucPassword;
}

bool Status::hasMUCHistory() const
{
    return d->mucHistoryMaxChars >= 0 || d->mucHistoryMaxStanzas >= 0 || d->mucHistorySeconds >= 0 || !d->mucHistorySince.isNull();
}

int Status::mucHistoryMaxChars() const
{
    return d->mucHistoryMaxChars;
}

int Status::mucHistoryMaxStanzas() const
{
    return d->mucHistoryMaxStanzas;
}

int Status::mucHistorySeconds() const
{
    return d->mucHistorySeconds;
}

const QDateTime & Status::mucHistorySince() const
{
    return d->mucHistorySince;
}

void Status::setMUCPassword(const QString& i)
{
    d->mucPassword = i;
}

int Status::errorCode() const
{
    return d->ecode;
}

const QString & Status::errorString() const
{
    return d->estr;
}


//---------------------------------------------------------------------------
// Resource
//---------------------------------------------------------------------------
Resource::Resource(const QString &name, const Status &stat)
    : v_name(name)
    , v_status(stat)
{
}

const QString & Resource::name() const
{
    return v_name;
}

int Resource::priority() const
{
    return v_status.priority();
}

const Status & Resource::status() const
{
    return v_status;
}

void Resource::setName(const QString & _name)
{
    v_name = _name;
}

void Resource::setStatus(const Status & _status)
{
    v_status = _status;
}


//---------------------------------------------------------------------------
// ResourceList
//---------------------------------------------------------------------------
ResourceList::ResourceList()
    :QList<Resource>()
{
}

ResourceList::~ResourceList()
{
}

ResourceList::Iterator ResourceList::find(const QString & _find)
{
    for(ResourceList::Iterator it = begin(); it != end(); ++it) {
        if((*it).name() == _find)
            return it;
    }

    return end();
}

ResourceList::Iterator ResourceList::priority()
{
    ResourceList::Iterator highest = end();

    for(ResourceList::Iterator it = begin(); it != end(); ++it) {
        if(highest == end() || (*it).priority() > (*highest).priority())
            highest = it;
    }

    return highest;
}

ResourceList::ConstIterator ResourceList::find(const QString & _find) const
{
    for(ResourceList::ConstIterator it = begin(); it != end(); ++it) {
        if((*it).name() == _find)
            return it;
    }

    return end();
}

ResourceList::ConstIterator ResourceList::priority() const
{
    ResourceList::ConstIterator highest = end();

    for(ResourceList::ConstIterator it = begin(); it != end(); ++it) {
        if(highest == end() || (*it).priority() > (*highest).priority())
            highest = it;
    }

    return highest;
}


//---------------------------------------------------------------------------
// RosterItem
//---------------------------------------------------------------------------
RosterItem::RosterItem(const Jid &_jid) :
    v_jid(_jid),
    v_push(false)
{
}

RosterItem::RosterItem(const RosterItem &item) :
    v_jid(item.v_jid),
    v_name(item.v_name),
    v_groups(item.v_groups),
    v_subscription(item.v_subscription),
    v_ask(item.v_ask),
    v_push(item.v_push)
{
}

RosterItem::~RosterItem()
{
}

const Jid & RosterItem::jid() const
{
    return v_jid;
}

const QString & RosterItem::name() const
{
    return v_name;
}

const QStringList & RosterItem::groups() const
{
    return v_groups;
}

const Subscription & RosterItem::subscription() const
{
    return v_subscription;
}

const QString & RosterItem::ask() const
{
    return v_ask;
}

bool RosterItem::isPush() const
{
    return v_push;
}

bool RosterItem::inGroup(const QString &g) const
{
    for(QStringList::ConstIterator it = v_groups.begin(); it != v_groups.end(); ++it) {
        if(*it == g)
            return true;
    }
    return false;
}

void RosterItem::setJid(const Jid &_jid)
{
    v_jid = _jid;
}

void RosterItem::setName(const QString &_name)
{
    v_name = _name;
}

void RosterItem::setGroups(const QStringList &_groups)
{
    v_groups = _groups;
}

void RosterItem::setSubscription(const Subscription &type)
{
    v_subscription = type;
}

void RosterItem::setAsk(const QString &_ask)
{
    v_ask = _ask;
}

void RosterItem::setIsPush(bool b)
{
    v_push = b;
}

bool RosterItem::addGroup(const QString &g)
{
    if(inGroup(g))
        return false;

    v_groups += g;
    return true;
}

bool RosterItem::removeGroup(const QString &g)
{
    for(QStringList::Iterator it = v_groups.begin(); it != v_groups.end(); ++it) {
        if(*it == g) {
            v_groups.erase(it);
            return true;
        }
    }

    return false;
}

QDomElement RosterItem::toXml(QDomDocument *doc) const
{
    QDomElement item = doc->createElement("item");
    item.setAttribute("jid", v_jid.full());
    item.setAttribute("name", v_name);
    item.setAttribute("subscription", v_subscription.toString());
    if(!v_ask.isEmpty())
        item.setAttribute("ask", v_ask);
    for(QStringList::ConstIterator it = v_groups.begin(); it != v_groups.end(); ++it)
        item.appendChild(textTag(doc, "group", *it));

    return item;
}

bool RosterItem::fromXml(const QDomElement &item)
{
    if(item.tagName() != "item")
        return false;

    Jid j(item.attribute("jid"));
    if(!j.isValid())
        return false;

    QString na = item.attribute("name");

    Subscription s;
    if(!s.fromString(item.attribute("subscription")) )
        return false;

    QStringList g;
    for(QDomNode n = item.firstChild(); !n.isNull(); n = n.nextSibling()) {
        QDomElement i = n.toElement();
        if(i.isNull())
            continue;
        if(i.tagName() == "group")
            g += tagContent(i);
    }
    QString a = item.attribute("ask");

    v_jid = j;
    v_name = na;
    v_subscription = s;
    v_groups = g;
    v_ask = a;

    return true;
}


//---------------------------------------------------------------------------
// Roster
//---------------------------------------------------------------------------
Roster::Roster()
    : QList<RosterItem>()
{
}

Roster::~Roster()
{
}

Roster::Iterator Roster::find(const Jid &j)
{
    for(Roster::Iterator it = begin(); it != end(); ++it) {
        if((*it).jid().compare(j))
            return it;
    }

    return end();
}

Roster::ConstIterator Roster::find(const Jid &j) const
{
    for(Roster::ConstIterator it = begin(); it != end(); ++it) {
        if((*it).jid().compare(j))
            return it;
    }

    return end();
}


//---------------------------------------------------------------------------
// FormField
//---------------------------------------------------------------------------
FormField::FormField(const QString &type, const QString &value)
{
    v_type = misc;
    if(!type.isEmpty()) {
        int x = tagNameToType(type);
        if(x != -1)
            v_type = x;
    }
    v_value = value;
}

FormField::~FormField()
{
}

int FormField::type() const
{
    return v_type;
}

QString FormField::realName() const
{
    return typeToTagName(v_type);
}

QString FormField::fieldName() const
{
    switch(v_type) {
    case username:  return QObject::tr("Username");
    case nick:      return QObject::tr("Nickname");
    case password:  return QObject::tr("Password");
    case name:      return QObject::tr("Name");
    case first:     return QObject::tr("First Name");
    case last:      return QObject::tr("Last Name");
    case email:     return QObject::tr("E-mail");
    case address:   return QObject::tr("Address");
    case city:      return QObject::tr("City");
    case state:     return QObject::tr("State");
    case zip:       return QObject::tr("Zipcode");
    case phone:     return QObject::tr("Phone");
    case url:       return QObject::tr("URL");
    case date:      return QObject::tr("Date");
    case misc:      return QObject::tr("Misc");
    default:        return "";
    };
}

bool FormField::isSecret() const
{
    return (type() == password);
}

const QString & FormField::value() const
{
    return v_value;
}

void FormField::setType(int x)
{
    v_type = x;
}

bool FormField::setType(const QString &in)
{
    int x = tagNameToType(in);
    if(x == -1)
        return false;

    v_type = x;
    return true;
}

void FormField::setValue(const QString &in)
{
    v_value = in;
}

int FormField::tagNameToType(const QString &in) const
{
    if(!in.compare("username")) return username;
    if(!in.compare("nick"))     return nick;
    if(!in.compare("password")) return password;
    if(!in.compare("name"))     return name;
    if(!in.compare("first"))    return first;
    if(!in.compare("last"))     return last;
    if(!in.compare("email"))    return email;
    if(!in.compare("address"))  return address;
    if(!in.compare("city"))     return city;
    if(!in.compare("state"))    return state;
    if(!in.compare("zip"))      return zip;
    if(!in.compare("phone"))    return phone;
    if(!in.compare("url"))      return url;
    if(!in.compare("date"))     return date;
    if(!in.compare("misc"))     return misc;

    return -1;
}

QString FormField::typeToTagName(int type) const
{
    switch(type) {
    case username:  return "username";
    case nick:      return "nick";
    case password:  return "password";
    case name:      return "name";
    case first:     return "first";
    case last:      return "last";
    case email:     return "email";
    case address:   return "address";
    case city:      return "city";
    case state:     return "state";
    case zip:       return "zipcode";
    case phone:     return "phone";
    case url:       return "url";
    case date:      return "date";
    case misc:      return "misc";
    default:        return "";
    };
}


//---------------------------------------------------------------------------
// Form
//---------------------------------------------------------------------------
Form::Form(const Jid &j) : QList<FormField>()
{
    setJid(j);
}

Form::~Form()
{
}

Jid Form::jid() const
{
    return v_jid;
}

QString Form::instructions() const
{
    return v_instructions;
}

QString Form::key() const
{
    return v_key;
}

void Form::setJid(const Jid &j)
{
    v_jid = j;
}

void Form::setInstructions(const QString &s)
{
    v_instructions = s;
}

void Form::setKey(const QString &s)
{
    v_key = s;
}


//---------------------------------------------------------------------------
// SearchResult
//---------------------------------------------------------------------------
SearchResult::SearchResult(const Jid &jid)
{
    setJid(jid);
}

SearchResult::~SearchResult()
{
}

const Jid & SearchResult::jid() const
{
    return v_jid;
}

const QString & SearchResult::nick() const
{
    return v_nick;
}

const QString & SearchResult::first() const
{
    return v_first;
}

const QString & SearchResult::last() const
{
    return v_last;
}

const QString & SearchResult::email() const
{
    return v_email;
}

void SearchResult::setJid(const Jid &jid)
{
    v_jid = jid;
}

void SearchResult::setNick(const QString &nick)
{
    v_nick = nick;
}

void SearchResult::setFirst(const QString &first)
{
    v_first = first;
}

void SearchResult::setLast(const QString &last)
{
    v_last = last;
}

void SearchResult::setEmail(const QString &email)
{
    v_email = email;
}

PubSubItem::PubSubItem()
{
}

PubSubItem::PubSubItem(const QString& id, const QDomElement& payload) : id_(id), payload_(payload)
{
}

const QString& PubSubItem::id() const
{
    return id_;
}

const QDomElement& PubSubItem::payload() const
{
    return payload_;
}


PubSubRetraction::PubSubRetraction()
{
}

PubSubRetraction::PubSubRetraction(const QString& id) : id_(id)
{
}

const QString& PubSubRetraction::id() const
{
    return id_;
}



// =========================================
//            CaptchaChallenge
// =========================================
class CaptchaChallengePrivate : public QSharedData
{
public:
    CaptchaChallengePrivate() :
        state(CaptchaChallenge::New) {}

    CaptchaChallenge::State state;
    Jid arbiter;
    Jid offendedJid;
    XData form;
    QDateTime dt;
    QString explanation;
    UrlList urls;
};

CaptchaChallenge::CaptchaChallenge() :
    d(new CaptchaChallengePrivate)
{}

CaptchaChallenge::CaptchaChallenge(const CaptchaChallenge &other) :
    d(other.d)
{}

CaptchaChallenge::CaptchaChallenge(const Message &m) :
    d(new CaptchaChallengePrivate)
{
    if (m.spooled()) {
        if (m.timeStamp().secsTo(QDateTime::currentDateTime()) < Timeout) {
            return;
        }
        d->dt = m.timeStamp();
    } else {
        d->dt = QDateTime::currentDateTime();
    }

    if (m.getForm().registrarType() != "urn:xmpp:captcha" || m.getForm().type() != XData::Data_Form)
        return;

    if (m.id().isEmpty() || m.getForm().getField("challenge").value().value(0) !=m.id())
        return;

    if (m.getForm().getField("from").value().value(0).isEmpty())
        return;

    d->form = m.getForm();
    d->explanation = m.body();
    d->urls = m.urlList();
    d->arbiter = m.from();
    d->offendedJid = Jid(m.getForm().getField("from").value().value(0));
}

CaptchaChallenge::~CaptchaChallenge()
{

}

CaptchaChallenge &CaptchaChallenge::operator=(const CaptchaChallenge &from)
{
    d = from.d;
    return *this;
}

const XData &CaptchaChallenge::form() const
{
    return d->form;
}

QString CaptchaChallenge::explanation() const
{
    return d->explanation;
}

const UrlList &CaptchaChallenge::urls() const
{
    return d->urls;
}

CaptchaChallenge::State CaptchaChallenge::state() const
{
    return d->state;
}

CaptchaChallenge::Result CaptchaChallenge::validateResponse(const XData &xd)
{
    Q_UNUSED(xd)
    d->state = Fail;
    return Unavailable; // TODO implement response validation
}

bool CaptchaChallenge::isValid() const
{
    return d->dt.isValid() &&
            d->dt.secsTo(QDateTime::currentDateTime()) < Timeout &&
            d->form.fields().count() > 0;
}

const Jid &CaptchaChallenge::offendedJid() const
{
    return d->offendedJid;
}

const Jid &CaptchaChallenge::arbiter() const
{
    return d->arbiter;
}

Thumbnail::Thumbnail(const QDomElement &el)
{
    if(el.attribute("xmlns") == QLatin1String(XMPP_THUMBS_NS)) {
        uri = QUrl(el.attribute("uri"), QUrl::StrictMode);
        mimeType = el.attribute("mime-type");
        width = el.attribute("width").toUInt();
        height = el.attribute("height").toUInt();
    }
}

QDomElement Thumbnail::toXml(QDomDocument *doc) const
{
    auto el = doc->createElementNS(XMPP_THUMBS_NS, QStringLiteral("thumbnail"));
    el.setAttribute("uri", uri.toString(QUrl::FullyEncoded));
    el.setAttribute("mime-type", mimeType);
    if (width && height) {
        el.setAttribute("width", width);
        el.setAttribute("height", height);
    }
    return el;
}

}<|MERGE_RESOLUTION|>--- conflicted
+++ resolved
@@ -1627,7 +1627,9 @@
 
 Jid Message::displayJid() const
 {
-<<<<<<< HEAD
+    if (!d)
+        return Jid();
+
     switch (d->forwarding.type()) {
     case Forwarding::ForwardedCarbonsSent:
         return d->forwarding.message()->to();
@@ -1637,64 +1639,43 @@
         break;
     }
     return from();
-=======
-    MessageD()->isDisabledCarbons = disabled;
->>>>>>> 04c92834
 }
 
 const Message &Message::displayMessage() const
 {
-<<<<<<< HEAD
-    if (d->forwarding.isCarbons() && d->forwarding.message())
+    if (d && d->forwarding.isCarbons() && d->forwarding.message())
         return *d->forwarding.message();
+
     return *this;
-=======
-    return d && d->isDisabledCarbons;
->>>>>>> 04c92834
 }
 
 Message &Message::displayMessage()
 {
-<<<<<<< HEAD
-    if (d->forwarding.isCarbons() && d->forwarding.message())
+    if (d && d->forwarding.isCarbons() && d->forwarding.message())
         return *d->forwarding.message();
+
     return *this;
-=======
-    MessageD()->carbonDir = cd;
->>>>>>> 04c92834
 }
 
 void Message::setCarbonsPrivate(bool enable)
 {
-<<<<<<< HEAD
-    d->carbonsPrivate = enable;
-=======
-    return d? d->carbonDir: NoCarbon;
->>>>>>> 04c92834
+    MessageD()->carbonsPrivate = enable;
 }
 
 bool Message::carbonsPrivate() const
 {
-<<<<<<< HEAD
-    return d->carbonsPrivate;
+    return (d && d->carbonsPrivate);
 }
 
 void Message::setForwarded(const Forwarding &frw)
 {
-    d->forwarding = frw;
+    MessageD()->forwarding = frw;
 }
 
 const Forwarding &Message::forwarded() const
 {
-    return d->forwarding;
-=======
-    MessageD()->forwardedFrom = jid;
-}
-
-Jid Message::forwardedFrom() const
-{
-    return d? d->forwardedFrom: Jid();
->>>>>>> 04c92834
+    static Forwarding f;
+    return d ? d->forwarding : f;
 }
 
 bool Message::spooled() const
