--- conflicted
+++ resolved
@@ -21,18 +21,12 @@
 #include "xmpp/xmpp-core/protocol.h"
 #include "xmpp_bitsofbinary.h"
 #include "xmpp_captcha.h"
-<<<<<<< HEAD
+#include "xmpp_carbons.h"
+#include "xmpp_features.h"
 #include "xmpp_forwarding.h"
-#include "xmpp_carbons.h"
-#include "protocol.h"
-#include "xmpp/blake2/blake2qt.h"
-#define NS_XML     "http://www.w3.org/XML/1998/namespace"
-=======
-#include "xmpp_features.h"
 #include "xmpp_ibb.h"
 #include "xmpp_reference.h"
 #include "xmpp_xmlcommon.h"
->>>>>>> d8b219b0
 
 #include <QList>
 #include <QMap>
@@ -715,31 +709,6 @@
     Stanza::Error error;
 
     // extensions
-<<<<<<< HEAD
-    QDateTime timeStamp; // local time
-    bool timeStampSend = false;
-    UrlList urlList;
-    AddressList addressList;
-    RosterExchangeItems rosterExchangeItems;
-    QString messageReceiptId;
-    QString nick;
-    QString eventId;
-    QString xsigned, xencrypted, invite;
-    QString pubsubNode;
-    QList<PubSubItem> pubsubItems;
-    QList<PubSubRetraction> pubsubRetractions;
-    QList<MsgEvent> eventList;
-    ChatState chatState = StateNone;
-    MessageReceipt messageReceipt = ReceiptNone;
-    HttpAuthRequest httpAuthRequest;
-    XData xdata;
-    IBBData ibbData;
-    QMap<QString,HTMLElement> htmlElements;
-    QDomElement sxe;
-    QList<BoBData> bobDataList;
-
-    QList<int> mucStatuses;
-=======
     QDateTime                  timeStamp; // local time
     bool                       timeStampSend = false;
     UrlList                    urlList;
@@ -761,10 +730,8 @@
     QMap<QString, HTMLElement> htmlElements;
     QDomElement                sxe;
     QList<BoBData>             bobDataList;
-    Jid                        forwardedFrom;
 
     QList<int>       mucStatuses;
->>>>>>> d8b219b0
     QList<MUCInvite> mucInvites;
     MUCDecline       mucDecline;
     QString          mucPassword;
@@ -772,25 +739,15 @@
 
     bool spooled = false, wasEncrypted = false;
 
-<<<<<<< HEAD
-    //XEP-0280 Message Carbons
-    bool carbonsPrivate = false;
-    Message::ProcessingHints processingHints;
-    QString replaceId;
-    QString originId; // XEP-0359
-    Message::StanzaId stanzaId; // XEP-0359
-    Forwarding forwarding; // XEP-0297
-=======
     // XEP-0280 Message Carbons
-    bool                     isDisabledCarbons = false;
-    Message::CarbonDir       carbonDir         = Message::NoCarbon; // it's a forwarded message
+    bool                     carbonsPrivate = false;
     Message::ProcessingHints processingHints;
     QString                  replaceId;
     QString                  originId;           // XEP-0359
     QString                  encryptionProtocol; // XEP-0380
     Message::StanzaId        stanzaId;           // XEP-0359
     QList<Reference>         references;         // XEP-0385 and XEP-0372
->>>>>>> d8b219b0
+    Forwarding               forwarding;         // XEP-0297
 };
 
 #define MessageD() (d ? d : (d = new Private))
@@ -1134,7 +1091,16 @@
 
 XData Message::getForm() const { return d ? d->xdata : XData(); }
 
-<<<<<<< HEAD
+QDomElement Message::sxe() const { return d ? d->sxe : QDomElement(); }
+
+void Message::setSxe(const QDomElement &e) { MessageD()->sxe = e; }
+
+void Message::addBoBData(const BoBData &bob) { MessageD()->bobDataList.append(bob); }
+
+QList<BoBData> Message::bobDataList() const { return d ? d->bobDataList : QList<BoBData>(); }
+
+IBBData Message::ibbData() const { return d ? d->ibbData : IBBData(); }
+
 //! \brief Returns Jid of the remote contact
 //!
 //! Returns Jid of the remote contact for the original message
@@ -1166,40 +1132,13 @@
     return *this;
 }
 
-void Message::setCarbonsPrivate(bool enable)
-{
-    MessageD()->carbonsPrivate = enable;
-}
-
-bool Message::carbonsPrivate() const
-{
-    return (d && d->carbonsPrivate);
-}
-
-void Message::setForwarded(const Forwarding &frw)
-{
-    MessageD()->forwarding = frw;
-}
-
-const Forwarding &Message::forwarded() const
-{
-    return d->forwarding;
-}
-=======
-QDomElement Message::sxe() const { return d ? d->sxe : QDomElement(); }
-
-void Message::setSxe(const QDomElement &e) { MessageD()->sxe = e; }
-
-void Message::addBoBData(const BoBData &bob) { MessageD()->bobDataList.append(bob); }
-
-QList<BoBData> Message::bobDataList() const { return d ? d->bobDataList : QList<BoBData>(); }
-
-IBBData Message::ibbData() const { return d ? d->ibbData : IBBData(); }
-
-void Message::setDisabledCarbons(bool disabled) { MessageD()->isDisabledCarbons = disabled; }
->>>>>>> d8b219b0
-
-bool Message::isDisabledCarbons() const { return d && d->isDisabledCarbons; }
+void Message::setCarbonsPrivate(bool enable) { MessageD()->carbonsPrivate = enable; }
+
+bool Message::carbonsPrivate() const { return (d && d->carbonsPrivate); }
+
+void Message::setForwarded(const Forwarding &frw) { MessageD()->forwarding = frw; }
+
+const Forwarding &Message::forwarded() const { return d->forwarding; }
 
 void Message::setCarbonDirection(Message::CarbonDir cd) { MessageD()->carbonDir = cd; }
 
@@ -1462,14 +1401,8 @@
     }
 
     // Avoiding Carbons
-<<<<<<< HEAD
-    if (d->carbonsPrivate || d->wasEncrypted) {
+    if (d->carbonsPrivate) {
         s.appendChild(CarbonsManager::privateElement(stream->doc()));
-=======
-    if (isDisabledCarbons()) {
-        QDomElement e = s.createElement("urn:xmpp:carbons:2", "private");
-        s.appendChild(e);
->>>>>>> d8b219b0
     }
 
     if (!d->replaceId.isEmpty()) {
@@ -1508,16 +1441,14 @@
         s.appendChild(e);
     }
 
-<<<<<<< HEAD
     // XEP-0297: Stanza Forwarding
     if (d->forwarding.type() != Forwarding::ForwardedNone)
         s.appendChild(d->forwarding.toXml(stream));
-=======
+
     // XEP-0372 and XEP-0385
     for (auto const &r : std::as_const(d->references)) {
         s.appendChild(r.toXml(&s.doc()));
     }
->>>>>>> d8b219b0
 
     return s;
 }
