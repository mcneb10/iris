/*
 * Copyright (C) 2003  Justin Karneges
 *
 * This library is free software; you can redistribute it and/or
 * modify it under the terms of the GNU Lesser General Public
 * License as published by the Free Software Foundation; either
 * version 2.1 of the License, or (at your option) any later version.
 *
 * This library is distributed in the hope that it will be useful,
 * but WITHOUT ANY WARRANTY; without even the implied warranty of
 * MERCHANTABILITY or FITNESS FOR A PARTICULAR PURPOSE.  See the GNU
 * Lesser General Public License for more details.
 *
 * You should have received a copy of the GNU Lesser General Public License
 * along with this library.  If not, see <https://www.gnu.org/licenses/>.
 *
 */

#ifndef XMPP_CLIENT_H
#define XMPP_CLIENT_H

#include "xmpp/jid/jid.h"
#include "xmpp_discoitem.h"
#include "xmpp_status.h"

#include <QCryptographicHash>
#include <QObject>
#include <QStringList>

class ByteStream;
class QDomDocument;
class QDomElement;
class QNetworkAccessManager;
class QString;

namespace XMPP {
<<<<<<< HEAD
    class ClientStream;
    class Features;
    class FileTransferManager;
    class IBBManager;
    class JidLinkManager;
    class LiveRoster;
    class LiveRosterItem;
    class Message;
    class Resource;
    class ResourceList;
    class Roster;
    class RosterItem;
    class S5BManager;
    class BSConnection;
    class Stream;
    class Task;
    class CapsManager;
    class CarbonsManager;
    class EncryptionHandler;
    class ServerInfoManager;
    class HttpFileUploadManager;
    class JT_PushMessage;

    namespace Jingle {
=======
class BSConnection;
class CapsManager;
class ClientStream;
class EncryptionHandler;
class Features;
class FileTransferManager;
class HttpFileUploadManager;
class IBBManager;
class JidLinkManager;
class LiveRoster;
class LiveRosterItem;
class Message;
class Resource;
class ResourceList;
class Roster;
class RosterItem;
class S5BManager;
class ServerInfoManager;
class Stream;
class Task;
class TcpPortReserver;
class ExternalServiceDiscovery;
class StunDiscoManager;

namespace Jingle {
    class Manager;
    namespace S5B {
        class Manager;
    }
    namespace IBB {
        class Manager;
    }
    namespace ICE {
>>>>>>> d8b219b0
        class Manager;
    }
}
<<<<<<< HEAD

namespace XMPP
{
    class Client : public QObject
    {
        Q_OBJECT

    public:
        Client(QObject *parent=0);
        ~Client();

        bool isActive() const;
        void connectToServer(ClientStream *s, const Jid &j, bool auth=true);
        void start(const QString &host, const QString &user, const QString &pass, const QString &resource);
        void close(bool fast=false);

        bool hasStream() const;
        Stream & stream();
        QString streamBaseNS() const;
        const LiveRoster & roster() const;
        const ResourceList & resourceList() const;
        bool isSessionRequired() const;

        void send(const QDomElement &);
        void send(const QString &);
        void clearSendQueue();

        QString host() const;
        QString user() const;
        QString pass() const;
        QString resource() const;
        Jid jid() const;

        void setNetworkAccessManager(QNetworkAccessManager *qnam);
        QNetworkAccessManager *networkAccessManager() const;

        void rosterRequest();
        void sendMessage(Message &);
        void sendSubscription(const Jid &, const QString &, const QString& nick = QString());
        void setPresence(const Status &);

        void debug(const QString &);
        QString genUniqueId();
        Task *rootTask();
        QDomDocument *doc() const;

        QString OSName() const;
        QString OSVersion() const;
        QString timeZone() const;
        int timeZoneOffset() const;
        bool manualTimeZoneOffset() const;
        QString clientName() const;
        QString clientVersion() const;
        CapsSpec caps() const;
        CapsSpec serverCaps() const;

        void setOSName(const QString &);
        void setOSVersion(const QString &);
        void setTimeZone(const QString &, int);
        void setClientName(const QString &);
        void setClientVersion(const QString &);
        void setCaps(const CapsSpec &);
        void setEncryptionHandler(EncryptionHandler *);
        EncryptionHandler *encryptionHandler() const;

        void setIdentity(const DiscoItem::Identity &);
        DiscoItem::Identity identity() const;

        void setFeatures(const Features& f);
        const Features& features() const;
        DiscoItem makeDiscoResult(const QString &node = QString::null) const;

        S5BManager *s5bManager() const;
        IBBManager *ibbManager() const;
        BoBManager *bobManager() const;
        JidLinkManager *jidLinkManager() const;
        CapsManager *capsManager() const;
        CarbonsManager *carbonsManager() const;
        JT_PushMessage *pushMessage() const;
        ServerInfoManager *serverInfoManager() const;
        HttpFileUploadManager *httpFileUploadManager() const;
        Jingle::Manager* jingleManager() const;
        Jingle::S5B::Manager *jingleS5BManager() const;

        void setFileTransferEnabled(bool b);
        FileTransferManager *fileTransferManager() const;

        QString groupChatPassword(const QString& host, const QString& room) const;
        bool groupChatJoin(const QString &host, const QString &room, const QString &nick, const QString& password = QString(), int maxchars = -1, int maxstanzas = -1, int seconds = -1, const QDateTime &since = QDateTime(), const Status& = Status());
        void groupChatSetStatus(const QString &host, const QString &room, const Status &);
        void groupChatChangeNick(const QString &host, const QString &room, const QString &nick, const Status &);
        void groupChatLeave(const QString &host, const QString &room, const QString &statusStr = QString());
        void groupChatLeaveAll(const QString &statusStr = QString());
        QString groupChatNick(const QString &host, const QString &room) const;

    signals:
        void activated();
        void disconnected();
        //void authFinished(bool, int, const QString &);
        void rosterRequestFinished(bool, int, const QString &);
        void rosterItemAdded(const RosterItem &);
        void rosterItemUpdated(const RosterItem &);
        void rosterItemRemoved(const RosterItem &);
        void resourceAvailable(const Jid &, const Resource &);
        void resourceUnavailable(const Jid &, const Resource &);
        void presenceError(const Jid &, int, const QString &);
        void subscription(const Jid &, const QString &, const QString &);
        void messageReceived(const Message &);
        void debugText(const QString &);
        void xmlIncoming(const QString &);
        void xmlOutgoing(const QString &);
        void stanzaElementOutgoing(QDomElement &);
        void groupChatJoined(const Jid &);
        void groupChatLeft(const Jid &);
        void groupChatPresence(const Jid &, const Status &);
        void groupChatError(const Jid &, int, const QString &);

        void incomingJidLink();

        void beginImportRoster();
        void endImportRoster();

    private slots:
        //void streamConnected();
        //void streamHandshaken();
        //void streamError(const StreamError &);
        //void streamSSLCertificateReady(const QSSLCert &);
        //void streamCloseFinished();
        void streamError(int);
        void streamReadyRead();
        void streamIncomingXml(const QString &);
        void streamOutgoingXml(const QString &);

        void slotRosterRequestFinished();

        // basic daemons
        void ppSubscription(const Jid &, const QString &, const QString&);
        void ppPresence(const Jid &, const Status &);
        void pmMessage(const Message &);
        void prRoster(const Roster &);

        void s5b_incomingReady();
        void ibb_incomingReady();

        void handleSMAckResponse(int);    
        void parseUnhandledStreamFeatures();

    public:
        class GroupChat;

    private:
        void cleanup();
        void distribute(const QDomElement &);
        void importRoster(const Roster &);
        void importRosterItem(const RosterItem &);
        void updateSelfPresence(const Jid &, const Status &);
        void updatePresence(LiveRosterItem *, const Jid &, const Status &);
        void handleIncoming(BSConnection *);

        void sendAckRequest();

        class ClientPrivate;
        ClientPrivate *d;
    };
=======
>>>>>>> d8b219b0
}

namespace XMPP {
class Client : public QObject {
    Q_OBJECT

public:
    Client(QObject *parent = nullptr);
    ~Client();

    bool isActive() const;
    void connectToServer(ClientStream *s, const Jid &j, bool auth = true);
    void start(const QString &host, const QString &user, const QString &pass, const QString &resource);
    void close(bool fast = false);

    bool                hasStream() const;
    Stream             &stream();
    QString             streamBaseNS() const;
    const LiveRoster   &roster() const;
    const ResourceList &resourceList() const;
    bool                isSessionRequired() const;

    void send(const QDomElement &);
    void send(const QString &);
    void clearSendQueue();

    QString host() const;
    QString user() const;
    QString pass() const;
    QString resource() const;
    Jid     jid() const;

    void                   setNetworkAccessManager(QNetworkAccessManager *qnam);
    QNetworkAccessManager *networkAccessManager() const;

    void rosterRequest(bool withGroupsDelimiter = true);
    void sendMessage(Message &);
    void sendSubscription(const Jid &, const QString &, const QString &nick = QString());
    void setPresence(const Status &);

    void          debug(const QString &);
    QString       genUniqueId();
    Task         *rootTask();
    QDomDocument *doc() const;

    QString  OSName() const;
    QString  OSVersion() const;
    QString  timeZone() const;
    int      timeZoneOffset() const;
    bool     manualTimeZoneOffset() const;
    QString  clientName() const;
    QString  clientVersion() const;
    CapsSpec caps() const;
    CapsSpec serverCaps() const;

    void               setOSName(const QString &);
    void               setOSVersion(const QString &);
    void               setTimeZone(const QString &, int);
    void               setClientName(const QString &);
    void               setClientVersion(const QString &);
    void               setCaps(const CapsSpec &);
    void               setEncryptionHandler(EncryptionHandler *);
    EncryptionHandler *encryptionHandler() const;

    void                setIdentity(const DiscoItem::Identity &);
    DiscoItem::Identity identity() const;

    void            setFeatures(const Features &f);
    const Features &features() const;
    DiscoItem       makeDiscoResult(const QString &node = QString()) const;
    void            setCapsOptimizationAllowed(bool allowed);
    bool            capsOptimizationAllowed() const;

    void                      setTcpPortReserver(TcpPortReserver *portReserver);
    TcpPortReserver          *tcpPortReserver() const;
    S5BManager               *s5bManager() const;
    IBBManager               *ibbManager() const;
    BoBManager               *bobManager() const;
    JidLinkManager           *jidLinkManager() const;
    CapsManager              *capsManager() const;
    ServerInfoManager        *serverInfoManager() const;
    ExternalServiceDiscovery *externalServiceDiscovery() const;
    StunDiscoManager         *stunDiscoManager() const;
    HttpFileUploadManager    *httpFileUploadManager() const;
    Jingle::Manager          *jingleManager() const;
    Jingle::S5B::Manager     *jingleS5BManager() const;
    Jingle::IBB::Manager     *jingleIBBManager() const;
    Jingle::ICE::Manager     *jingleICEManager() const;

    void                 setFileTransferEnabled(bool b);
    FileTransferManager *fileTransferManager() const;

    QString groupChatPassword(const QString &host, const QString &room) const;
    bool    groupChatJoin(const QString &host, const QString &room, const QString &nick,
                          const QString &password = QString(), int maxchars = -1, int maxstanzas = -1, int seconds = -1,
                          const QDateTime &since = QDateTime(), const Status    & = Status());
    void    groupChatSetStatus(const QString &host, const QString &room, const Status &);
    void    groupChatChangeNick(const QString &host, const QString &room, const QString &nick, const Status &);
    void    groupChatLeave(const QString &host, const QString &room, const QString &statusStr = QString());
    void    groupChatLeaveAll(const QString &statusStr = QString());
    QString groupChatNick(const QString &host, const QString &room) const;

signals:
    void activated();
    void disconnected();
    // void authFinished(bool, int, const QString &);
    void rosterGroupsDelimiterRequestFinished(const QString &);
    void rosterRequestFinished(bool, int, const QString &);
    void rosterItemAdded(const RosterItem &);
    void rosterItemUpdated(const RosterItem &);
    void rosterItemRemoved(const RosterItem &);
    void resourceAvailable(const Jid &, const Resource &);
    void resourceUnavailable(const Jid &, const Resource &);
    void presenceError(const Jid &, int, const QString &);
    void subscription(const Jid &, const QString &, const QString &);
    void messageReceived(const Message &);
    void debugText(const QString &);
    void xmlIncoming(const QString &);
    void xmlOutgoing(const QString &);
    void stanzaElementOutgoing(QDomElement &);
    void groupChatJoined(const Jid &);
    void groupChatLeft(const Jid &);
    void groupChatPresence(const Jid &, const Status &);
    void groupChatError(const Jid &, int, const QString &);

    void incomingJidLink();

    void beginImportRoster();
    void endImportRoster();

private slots:
    // void streamConnected();
    // void streamHandshaken();
    // void streamError(const StreamError &);
    // void streamSSLCertificateReady(const QSSLCert &);
    // void streamCloseFinished();
    void streamError(int);
    void streamReadyRead();
    void streamIncomingXml(const QString &);
    void streamOutgoingXml(const QString &);

    void slotRosterRequestFinished();

    // basic daemons
    void ppSubscription(const Jid &, const QString &, const QString &);
    void ppPresence(const Jid &, const Status &);
    void pmMessage(const Message &);
    void prRoster(const Roster &);

    void s5b_incomingReady();
    void ibb_incomingReady();

    void handleSMAckResponse(int);
    void parseUnhandledStreamFeatures();

public:
    class GroupChat;

private:
    void cleanup();
    void distribute(const QDomElement &);
    void importRoster(const Roster &);
    void importRosterItem(const RosterItem &);
    void updateSelfPresence(const Jid &, const Status &);
    void updatePresence(LiveRosterItem *, const Jid &, const Status &);
    void handleIncoming(BSConnection *);

    void sendAckRequest();

    class ClientPrivate;
    ClientPrivate *d;
};
} // namespace XMPP

#endif // XMPP_CLIENT_H<|MERGE_RESOLUTION|>--- conflicted
+++ resolved
@@ -31,43 +31,17 @@
 class QDomDocument;
 class QDomElement;
 class QNetworkAccessManager;
-class QString;
 
 namespace XMPP {
-<<<<<<< HEAD
-    class ClientStream;
-    class Features;
-    class FileTransferManager;
-    class IBBManager;
-    class JidLinkManager;
-    class LiveRoster;
-    class LiveRosterItem;
-    class Message;
-    class Resource;
-    class ResourceList;
-    class Roster;
-    class RosterItem;
-    class S5BManager;
-    class BSConnection;
-    class Stream;
-    class Task;
-    class CapsManager;
-    class CarbonsManager;
-    class EncryptionHandler;
-    class ServerInfoManager;
-    class HttpFileUploadManager;
-    class JT_PushMessage;
-
-    namespace Jingle {
-=======
 class BSConnection;
 class CapsManager;
-class ClientStream;
+class CarbonsManager class ClientStream;
 class EncryptionHandler;
 class Features;
 class FileTransferManager;
 class HttpFileUploadManager;
 class IBBManager;
+class JT_PushMessage;
 class JidLinkManager;
 class LiveRoster;
 class LiveRosterItem;
@@ -93,33 +67,29 @@
         class Manager;
     }
     namespace ICE {
->>>>>>> d8b219b0
         class Manager;
     }
 }
-<<<<<<< HEAD
-
-namespace XMPP
-{
-    class Client : public QObject
-    {
+
+namespace XMPP {
+    class Client : public QObject {
         Q_OBJECT
 
     public:
-        Client(QObject *parent=0);
+        Client(QObject *parent = nullptr);
         ~Client();
 
         bool isActive() const;
-        void connectToServer(ClientStream *s, const Jid &j, bool auth=true);
+        void connectToServer(ClientStream *s, const Jid &j, bool auth = true);
         void start(const QString &host, const QString &user, const QString &pass, const QString &resource);
-        void close(bool fast=false);
-
-        bool hasStream() const;
-        Stream & stream();
-        QString streamBaseNS() const;
-        const LiveRoster & roster() const;
-        const ResourceList & resourceList() const;
-        bool isSessionRequired() const;
+        void close(bool fast = false);
+
+        bool                hasStream() const;
+        Stream             &stream();
+        QString             streamBaseNS() const;
+        const LiveRoster   &roster() const;
+        const ResourceList &resourceList() const;
+        bool                isSessionRequired() const;
 
         void send(const QDomElement &);
         void send(const QString &);
@@ -129,74 +99,85 @@
         QString user() const;
         QString pass() const;
         QString resource() const;
-        Jid jid() const;
-
-        void setNetworkAccessManager(QNetworkAccessManager *qnam);
+        Jid     jid() const;
+
+        void                   setNetworkAccessManager(QNetworkAccessManager *qnam);
         QNetworkAccessManager *networkAccessManager() const;
 
-        void rosterRequest();
+        void rosterRequest(bool withGroupsDelimiter = true);
         void sendMessage(Message &);
-        void sendSubscription(const Jid &, const QString &, const QString& nick = QString());
+        void sendSubscription(const Jid &, const QString &, const QString &nick = QString());
         void setPresence(const Status &);
 
-        void debug(const QString &);
-        QString genUniqueId();
-        Task *rootTask();
+        void          debug(const QString &);
+        QString       genUniqueId();
+        Task         *rootTask();
         QDomDocument *doc() const;
 
-        QString OSName() const;
-        QString OSVersion() const;
-        QString timeZone() const;
-        int timeZoneOffset() const;
-        bool manualTimeZoneOffset() const;
-        QString clientName() const;
-        QString clientVersion() const;
+        QString  OSName() const;
+        QString  OSVersion() const;
+        QString  timeZone() const;
+        int      timeZoneOffset() const;
+        bool     manualTimeZoneOffset() const;
+        QString  clientName() const;
+        QString  clientVersion() const;
         CapsSpec caps() const;
         CapsSpec serverCaps() const;
 
-        void setOSName(const QString &);
-        void setOSVersion(const QString &);
-        void setTimeZone(const QString &, int);
-        void setClientName(const QString &);
-        void setClientVersion(const QString &);
-        void setCaps(const CapsSpec &);
-        void setEncryptionHandler(EncryptionHandler *);
+        void               setOSName(const QString &);
+        void               setOSVersion(const QString &);
+        void               setTimeZone(const QString &, int);
+        void               setClientName(const QString &);
+        void               setClientVersion(const QString &);
+        void               setCaps(const CapsSpec &);
+        void               setEncryptionHandler(EncryptionHandler *);
         EncryptionHandler *encryptionHandler() const;
 
-        void setIdentity(const DiscoItem::Identity &);
+        void                setIdentity(const DiscoItem::Identity &);
         DiscoItem::Identity identity() const;
 
-        void setFeatures(const Features& f);
-        const Features& features() const;
-        DiscoItem makeDiscoResult(const QString &node = QString::null) const;
-
-        S5BManager *s5bManager() const;
-        IBBManager *ibbManager() const;
-        BoBManager *bobManager() const;
-        JidLinkManager *jidLinkManager() const;
-        CapsManager *capsManager() const;
-        CarbonsManager *carbonsManager() const;
-        JT_PushMessage *pushMessage() const;
-        ServerInfoManager *serverInfoManager() const;
-        HttpFileUploadManager *httpFileUploadManager() const;
-        Jingle::Manager* jingleManager() const;
-        Jingle::S5B::Manager *jingleS5BManager() const;
-
-        void setFileTransferEnabled(bool b);
+        void            setFeatures(const Features &f);
+        const Features &features() const;
+        DiscoItem       makeDiscoResult(const QString &node = QString()) const;
+        void            setCapsOptimizationAllowed(bool allowed);
+        bool            capsOptimizationAllowed() const;
+
+        void                      setTcpPortReserver(TcpPortReserver *portReserver);
+        TcpPortReserver          *tcpPortReserver() const;
+        S5BManager               *s5bManager() const;
+        IBBManager               *ibbManager() const;
+        BoBManager               *bobManager() const;
+        JidLinkManager           *jidLinkManager() const;
+        CapsManager              *capsManager() const;
+        CarbonsManager           *carbonsManager() const;
+        JT_PushMessage           *pushMessage() const;
+        ServerInfoManager        *serverInfoManager() const;
+        ExternalServiceDiscovery *externalServiceDiscovery() const;
+        StunDiscoManager         *stunDiscoManager() const;
+        HttpFileUploadManager    *httpFileUploadManager() const;
+        Jingle::Manager          *jingleManager() const;
+        Jingle::S5B::Manager     *jingleS5BManager() const;
+        Jingle::IBB::Manager     *jingleIBBManager() const;
+        Jingle::ICE::Manager     *jingleICEManager() const;
+
+        void                 setFileTransferEnabled(bool b);
         FileTransferManager *fileTransferManager() const;
 
-        QString groupChatPassword(const QString& host, const QString& room) const;
-        bool groupChatJoin(const QString &host, const QString &room, const QString &nick, const QString& password = QString(), int maxchars = -1, int maxstanzas = -1, int seconds = -1, const QDateTime &since = QDateTime(), const Status& = Status());
-        void groupChatSetStatus(const QString &host, const QString &room, const Status &);
-        void groupChatChangeNick(const QString &host, const QString &room, const QString &nick, const Status &);
-        void groupChatLeave(const QString &host, const QString &room, const QString &statusStr = QString());
-        void groupChatLeaveAll(const QString &statusStr = QString());
+        QString groupChatPassword(const QString &host, const QString &room) const;
+        bool    groupChatJoin(const QString &host, const QString &room, const QString &nick,
+                              const QString &password = QString(), int maxchars = -1, int maxstanzas = -1,
+                              int seconds = -1, const QDateTime &since = QDateTime(), const Status    & = Status());
+        void    groupChatSetStatus(const QString &host, const QString &room, const Status &);
+        void    groupChatChangeNick(const QString &host, const QString &room, const QString &nick, const Status &);
+        void    groupChatLeave(const QString &host, const QString &room, const QString &statusStr = QString());
+        void    groupChatLeaveAll(const QString &statusStr = QString());
         QString groupChatNick(const QString &host, const QString &room) const;
 
     signals:
         void activated();
         void disconnected();
-        //void authFinished(bool, int, const QString &);
+        // void authFinished(bool, int, const QString &);
+        void rosterGroupsDelimiterRequestFinished(const QString &);
         void rosterRequestFinished(bool, int, const QString &);
         void rosterItemAdded(const RosterItem &);
         void rosterItemUpdated(const RosterItem &);
@@ -221,11 +202,11 @@
         void endImportRoster();
 
     private slots:
-        //void streamConnected();
-        //void streamHandshaken();
-        //void streamError(const StreamError &);
-        //void streamSSLCertificateReady(const QSSLCert &);
-        //void streamCloseFinished();
+        // void streamConnected();
+        // void streamHandshaken();
+        // void streamError(const StreamError &);
+        // void streamSSLCertificateReady(const QSSLCert &);
+        // void streamCloseFinished();
         void streamError(int);
         void streamReadyRead();
         void streamIncomingXml(const QString &);
@@ -234,7 +215,7 @@
         void slotRosterRequestFinished();
 
         // basic daemons
-        void ppSubscription(const Jid &, const QString &, const QString&);
+        void ppSubscription(const Jid &, const QString &, const QString &);
         void ppPresence(const Jid &, const Status &);
         void pmMessage(const Message &);
         void prRoster(const Roster &);
@@ -242,7 +223,7 @@
         void s5b_incomingReady();
         void ibb_incomingReady();
 
-        void handleSMAckResponse(int);    
+        void handleSMAckResponse(int);
         void parseUnhandledStreamFeatures();
 
     public:
@@ -262,180 +243,6 @@
         class ClientPrivate;
         ClientPrivate *d;
     };
-=======
->>>>>>> d8b219b0
-}
-
-namespace XMPP {
-class Client : public QObject {
-    Q_OBJECT
-
-public:
-    Client(QObject *parent = nullptr);
-    ~Client();
-
-    bool isActive() const;
-    void connectToServer(ClientStream *s, const Jid &j, bool auth = true);
-    void start(const QString &host, const QString &user, const QString &pass, const QString &resource);
-    void close(bool fast = false);
-
-    bool                hasStream() const;
-    Stream             &stream();
-    QString             streamBaseNS() const;
-    const LiveRoster   &roster() const;
-    const ResourceList &resourceList() const;
-    bool                isSessionRequired() const;
-
-    void send(const QDomElement &);
-    void send(const QString &);
-    void clearSendQueue();
-
-    QString host() const;
-    QString user() const;
-    QString pass() const;
-    QString resource() const;
-    Jid     jid() const;
-
-    void                   setNetworkAccessManager(QNetworkAccessManager *qnam);
-    QNetworkAccessManager *networkAccessManager() const;
-
-    void rosterRequest(bool withGroupsDelimiter = true);
-    void sendMessage(Message &);
-    void sendSubscription(const Jid &, const QString &, const QString &nick = QString());
-    void setPresence(const Status &);
-
-    void          debug(const QString &);
-    QString       genUniqueId();
-    Task         *rootTask();
-    QDomDocument *doc() const;
-
-    QString  OSName() const;
-    QString  OSVersion() const;
-    QString  timeZone() const;
-    int      timeZoneOffset() const;
-    bool     manualTimeZoneOffset() const;
-    QString  clientName() const;
-    QString  clientVersion() const;
-    CapsSpec caps() const;
-    CapsSpec serverCaps() const;
-
-    void               setOSName(const QString &);
-    void               setOSVersion(const QString &);
-    void               setTimeZone(const QString &, int);
-    void               setClientName(const QString &);
-    void               setClientVersion(const QString &);
-    void               setCaps(const CapsSpec &);
-    void               setEncryptionHandler(EncryptionHandler *);
-    EncryptionHandler *encryptionHandler() const;
-
-    void                setIdentity(const DiscoItem::Identity &);
-    DiscoItem::Identity identity() const;
-
-    void            setFeatures(const Features &f);
-    const Features &features() const;
-    DiscoItem       makeDiscoResult(const QString &node = QString()) const;
-    void            setCapsOptimizationAllowed(bool allowed);
-    bool            capsOptimizationAllowed() const;
-
-    void                      setTcpPortReserver(TcpPortReserver *portReserver);
-    TcpPortReserver          *tcpPortReserver() const;
-    S5BManager               *s5bManager() const;
-    IBBManager               *ibbManager() const;
-    BoBManager               *bobManager() const;
-    JidLinkManager           *jidLinkManager() const;
-    CapsManager              *capsManager() const;
-    ServerInfoManager        *serverInfoManager() const;
-    ExternalServiceDiscovery *externalServiceDiscovery() const;
-    StunDiscoManager         *stunDiscoManager() const;
-    HttpFileUploadManager    *httpFileUploadManager() const;
-    Jingle::Manager          *jingleManager() const;
-    Jingle::S5B::Manager     *jingleS5BManager() const;
-    Jingle::IBB::Manager     *jingleIBBManager() const;
-    Jingle::ICE::Manager     *jingleICEManager() const;
-
-    void                 setFileTransferEnabled(bool b);
-    FileTransferManager *fileTransferManager() const;
-
-    QString groupChatPassword(const QString &host, const QString &room) const;
-    bool    groupChatJoin(const QString &host, const QString &room, const QString &nick,
-                          const QString &password = QString(), int maxchars = -1, int maxstanzas = -1, int seconds = -1,
-                          const QDateTime &since = QDateTime(), const Status    & = Status());
-    void    groupChatSetStatus(const QString &host, const QString &room, const Status &);
-    void    groupChatChangeNick(const QString &host, const QString &room, const QString &nick, const Status &);
-    void    groupChatLeave(const QString &host, const QString &room, const QString &statusStr = QString());
-    void    groupChatLeaveAll(const QString &statusStr = QString());
-    QString groupChatNick(const QString &host, const QString &room) const;
-
-signals:
-    void activated();
-    void disconnected();
-    // void authFinished(bool, int, const QString &);
-    void rosterGroupsDelimiterRequestFinished(const QString &);
-    void rosterRequestFinished(bool, int, const QString &);
-    void rosterItemAdded(const RosterItem &);
-    void rosterItemUpdated(const RosterItem &);
-    void rosterItemRemoved(const RosterItem &);
-    void resourceAvailable(const Jid &, const Resource &);
-    void resourceUnavailable(const Jid &, const Resource &);
-    void presenceError(const Jid &, int, const QString &);
-    void subscription(const Jid &, const QString &, const QString &);
-    void messageReceived(const Message &);
-    void debugText(const QString &);
-    void xmlIncoming(const QString &);
-    void xmlOutgoing(const QString &);
-    void stanzaElementOutgoing(QDomElement &);
-    void groupChatJoined(const Jid &);
-    void groupChatLeft(const Jid &);
-    void groupChatPresence(const Jid &, const Status &);
-    void groupChatError(const Jid &, int, const QString &);
-
-    void incomingJidLink();
-
-    void beginImportRoster();
-    void endImportRoster();
-
-private slots:
-    // void streamConnected();
-    // void streamHandshaken();
-    // void streamError(const StreamError &);
-    // void streamSSLCertificateReady(const QSSLCert &);
-    // void streamCloseFinished();
-    void streamError(int);
-    void streamReadyRead();
-    void streamIncomingXml(const QString &);
-    void streamOutgoingXml(const QString &);
-
-    void slotRosterRequestFinished();
-
-    // basic daemons
-    void ppSubscription(const Jid &, const QString &, const QString &);
-    void ppPresence(const Jid &, const Status &);
-    void pmMessage(const Message &);
-    void prRoster(const Roster &);
-
-    void s5b_incomingReady();
-    void ibb_incomingReady();
-
-    void handleSMAckResponse(int);
-    void parseUnhandledStreamFeatures();
-
-public:
-    class GroupChat;
-
-private:
-    void cleanup();
-    void distribute(const QDomElement &);
-    void importRoster(const Roster &);
-    void importRosterItem(const RosterItem &);
-    void updateSelfPresence(const Jid &, const Status &);
-    void updatePresence(LiveRosterItem *, const Jid &, const Status &);
-    void handleIncoming(BSConnection *);
-
-    void sendAckRequest();
-
-    class ClientPrivate;
-    ClientPrivate *d;
-};
 } // namespace XMPP
 
 #endif // XMPP_CLIENT_H