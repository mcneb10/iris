--- conflicted
+++ resolved
@@ -150,11 +150,7 @@
 // [2] Char ::= #x9 | #xA | #xD | [#x20-#xD7FF] | [#xE000-#xFFFD] | [#x10000-#x10FFFF]
 static inline bool validChar(const quint32 ch) 
 {
-<<<<<<< HEAD
-	return  ch == 0x9 || ch == 0xA || ch == 0xD
-=======
 	return ch == 0x9 || ch == 0xA || ch == 0xD
->>>>>>> a5bf3926
 			|| (ch >= 0x20 && ch <= 0xD7FF)
 			|| (ch >= 0xE000 && ch <= 0xFFFD)
 			|| (ch >= 0x10000 && ch <= 0x10FFFF);
