--- conflicted
+++ resolved
@@ -161,12 +161,6 @@
 		void httpSyncFinished();
 
 	private slots:
-<<<<<<< HEAD
-=======
-		void dns_resultsReady(const QList<QHostAddress> &results);
-		void dns_error(XMPP::AddressResolver::Error e);
-		void srv_done();
->>>>>>> f6237db6
 		void bs_connected();
 		void bs_error(int);
 		void http_syncStarted();
