/*
 * connector.cpp - establish a connection to an XMPP server
 * Copyright (C) 2003  Justin Karneges
 *
 * This library is free software; you can redistribute it and/or
 * modify it under the terms of the GNU Lesser General Public
 * License as published by the Free Software Foundation; either
 * version 2.1 of the License, or (at your option) any later version.
 *
 * This library is distributed in the hope that it will be useful,
 * but WITHOUT ANY WARRANTY; without even the implied warranty of
 * MERCHANTABILITY or FITNESS FOR A PARTICULAR PURPOSE.  See the GNU
 * Lesser General Public License for more details.
 *
 * You should have received a copy of the GNU Lesser General Public
 * License along with this library; if not, write to the Free Software
 * Foundation, Inc., 51 Franklin Street, Fifth Floor, Boston, MA 02110-1301 USA
 *
 */

/*
  TODO:

  - Test and analyze all possible branches

  XMPP::AdvancedConnector is "good for now."  The only real issue is that
  most of what it provides is just to work around the old Jabber/XMPP 0.9
  connection behavior.  When XMPP 1.0 has taken over the world, we can
  greatly simplify this class.  - Sep 3rd, 2003.
*/

#include "xmpp.h"

#include <qpointer.h>
#include <qca.h>
#include <QList>
#include <QUrl>
#include <QTimer>
#include <libidn/idna.h>

#include "bsocket.h"
#include "httpconnect.h"
#include "httppoll.h"
#include "socks.h"

//#define XMPP_DEBUG

#ifdef XMPP_DEBUG
# define XDEBUG (qDebug() << this << "#" << __FUNCTION__ << ":")
#endif

using namespace XMPP;

const int XMPP_DEFAULT_PORT = 5222;
const int XMPP_LEGACY_PORT = 5223;
const QString XMPP_CLIENT_SRV = "xmpp-client";
const QString XMPP_CLIENT_TRANSPORT = "tcp";


//----------------------------------------------------------------------------
// Connector
//----------------------------------------------------------------------------
Connector::Connector(QObject *parent)
:QObject(parent)
{
	setUseSSL(false);
	setPeerAddressNone();
}

Connector::~Connector()
{
}

bool Connector::useSSL() const
{
	return ssl;
}

bool Connector::havePeerAddress() const
{
	return haveaddr;
}

QHostAddress Connector::peerAddress() const
{
	return addr;
}

quint16 Connector::peerPort() const
{
	return port;
}

void Connector::setUseSSL(bool b)
{
	ssl = b;
}

void Connector::setPeerAddressNone()
{
	haveaddr = false;
	addr = QHostAddress();
	port = 0;
}

void Connector::setPeerAddress(const QHostAddress &_addr, quint16 _port)
{
	haveaddr = true;
	addr = _addr;
	port = _port;
}

QString Connector::host() const
{
	return QString();
}


//----------------------------------------------------------------------------
// AdvancedConnector::Proxy
//----------------------------------------------------------------------------
AdvancedConnector::Proxy::Proxy()
{
	t = None;
	v_poll = 30;
}

AdvancedConnector::Proxy::~Proxy()
{
}

int AdvancedConnector::Proxy::type() const
{
	return t;
}

QString AdvancedConnector::Proxy::host() const
{
	return v_host;
}

quint16 AdvancedConnector::Proxy::port() const
{
	return v_port;
}

QString AdvancedConnector::Proxy::url() const
{
	return v_url;
}

QString AdvancedConnector::Proxy::user() const
{
	return v_user;
}

QString AdvancedConnector::Proxy::pass() const
{
	return v_pass;
}

int AdvancedConnector::Proxy::pollInterval() const
{
	return v_poll;
}

void AdvancedConnector::Proxy::setHttpConnect(const QString &host, quint16 port)
{
	t = HttpConnect;
	v_host = host;
	v_port = port;
}

void AdvancedConnector::Proxy::setHttpPoll(const QString &host, quint16 port, const QString &url)
{
	t = HttpPoll;
	v_host = host;
	v_port = port;
	v_url = url;
}

void AdvancedConnector::Proxy::setSocks(const QString &host, quint16 port)
{
	t = Socks;
	v_host = host;
	v_port = port;
}

void AdvancedConnector::Proxy::setUserPass(const QString &user, const QString &pass)
{
	v_user = user;
	v_pass = pass;
}

void AdvancedConnector::Proxy::setPollInterval(int secs)
{
	v_poll = secs;
}


//----------------------------------------------------------------------------
// AdvancedConnector
//----------------------------------------------------------------------------
typedef enum { Idle, Connecting, Connected } Mode;
typedef enum { Force, Probe, Never } LegacySSL;

class AdvancedConnector::Private
{
public:
	ByteStream *bs; //!< Socket to use

	/* configuration values / "options" */
	QString opt_host; //!< explicit host from config
	quint16 opt_port; //!< explicit port from config
	LegacySSL opt_ssl; //!< Whether to use legacy SSL support
	Proxy proxy; //!< Proxy configuration

	/* State tracking values */
	Mode mode; //!< Idle, Connecting, Connected
	QString host; //!< Host we currently try to connect to, set from connectToServer()
	int port; //!< Port we currently try to connect to, set from connectToServer() and bs_error()
	int errorCode; //!< Current error, if any
};

AdvancedConnector::AdvancedConnector(QObject *parent)
:Connector(parent)
{
	d = new Private;
	d->bs = 0;
	d->opt_ssl = Never;
	cleanup();
	d->errorCode = 0;
}

AdvancedConnector::~AdvancedConnector()
{
	cleanup();
	delete d;
}

void AdvancedConnector::cleanup()
{
	d->mode = Idle;

	// destroy the bytestream, if there is one
	delete d->bs;
	d->bs = 0;

	setUseSSL(false);
	setPeerAddressNone();
}

void AdvancedConnector::setProxy(const Proxy &proxy)
{
	if(d->mode != Idle)
		return;
	d->proxy = proxy;
}

void AdvancedConnector::setOptHostPort(const QString &_host, quint16 _port)
{
#ifdef XMPP_DEBUG
	XDEBUG << "h:" << _host << "p:" << _port;
#endif

	if(d->mode != Idle)
		return;

	// empty host means disable explicit host support
	if(_host.isEmpty()) {
		d->opt_host.clear();
		return;
	}
	d->opt_host = _host;
	d->opt_port = _port;
}

void AdvancedConnector::setOptProbe(bool b)
{
#ifdef XMPP_DEBUG
	XDEBUG << "b:" << b;
#endif

	if(d->mode != Idle)
		return;
	d->opt_ssl = (b ? Probe : Never);
}

void AdvancedConnector::setOptSSL(bool b)
{
#ifdef XMPP_DEBUG
	XDEBUG << "b:" << b;
#endif

	if(d->mode != Idle)
		return;
	d->opt_ssl = (b ? Force : Never);
}

void AdvancedConnector::connectToServer(const QString &server)
{
#ifdef XMPP_DEBUG
	XDEBUG << "s:" << server;
#endif

	if(d->mode != Idle)
		return;
	if(server.isEmpty())
		return;

	d->errorCode = 0;
	d->mode = Connecting;

	// Encode the servername
	d->host = QUrl::toAce(server);
	if (d->host == QByteArray()) {
		/* server contains invalid characters for DNS name, but maybe valid characters for connecting, like "::1" */
		d->host = server;
	}
	d->port = XMPP_DEFAULT_PORT;

	if(d->proxy.type() == Proxy::HttpPoll) {
		HttpPoll *s = new HttpPoll;
		d->bs = s;

		connect(s, SIGNAL(connected()), SLOT(bs_connected()));
		connect(s, SIGNAL(syncStarted()), SLOT(http_syncStarted()));
		connect(s, SIGNAL(syncFinished()), SLOT(http_syncFinished()));
		connect(s, SIGNAL(error(int)), SLOT(bs_error(int)));

		if(!d->proxy.user().isEmpty())
			s->setAuth(d->proxy.user(), d->proxy.pass());
		s->setPollInterval(d->proxy.pollInterval());

		if(d->proxy.host().isEmpty())
			s->connectToUrl(d->proxy.url());
		else
			s->connectToHost(d->proxy.host(), d->proxy.port(), d->proxy.url());
	}
	else if (d->proxy.type() == Proxy::HttpConnect) {
		HttpConnect *s = new HttpConnect;
		d->bs = s;

		connect(s, SIGNAL(connected()), SLOT(bs_connected()));
		connect(s, SIGNAL(error(int)), SLOT(bs_error(int)));

		if(!d->opt_host.isEmpty()) {
			d->host = d->opt_host;
			d->port = d->opt_port;
		}

		if(!d->proxy.user().isEmpty())
			s->setAuth(d->proxy.user(), d->proxy.pass());

		s->connectToHost(d->proxy.host(), d->proxy.port(), d->host, d->port);
	}
	else if (d->proxy.type() == Proxy::Socks) {
		SocksClient *s = new SocksClient;
		d->bs = s;

		connect(s, SIGNAL(connected()), SLOT(bs_connected()));
		connect(s, SIGNAL(error(int)), SLOT(bs_error(int)));

		if(!d->proxy.user().isEmpty())
			s->setAuth(d->proxy.user(), d->proxy.pass());

		s->connectToHost(d->proxy.host(), d->proxy.port(), d->host, d->port);
	}
	else {
		BSocket *s = new BSocket;
		d->bs = s;
#ifdef XMPP_DEBUG
		XDEBUG << "Adding socket:" << s;
#endif

		connect(s, SIGNAL(connected()), SLOT(bs_connected()));
		connect(s, SIGNAL(error(int)), SLOT(bs_error(int)));

		if(!d->opt_host.isEmpty()) {
			d->host = d->opt_host;
			d->port = d->opt_port;
			s->connectToHost(d->host, d->port);
			return;
		}

		s->connectToHost(XMPP_CLIENT_SRV, XMPP_CLIENT_TRANSPORT, d->host, d->port);
	}
}

void AdvancedConnector::changePollInterval(int secs)
{
	if(d->bs && (d->bs->inherits("XMPP::HttpPoll") || d->bs->inherits("HttpPoll"))) {
		HttpPoll *s = static_cast<HttpPoll*>(d->bs);
		s->setPollInterval(secs);
	}
}

ByteStream *AdvancedConnector::stream() const
{
	if(d->mode == Connected)
		return d->bs;
	else
		return 0;
}

void AdvancedConnector::done()
{
	cleanup();
}

int AdvancedConnector::errorCode() const
{
	return d->errorCode;
}

<<<<<<< HEAD
void AdvancedConnector::bs_connected()
=======
void AdvancedConnector::do_resolve()
{
#ifdef XMPP_DEBUG
	qDebug("resolving [%s]", qPrintable(d->host));
#endif
	d->dns.start(d->host.toLatin1());
}

void AdvancedConnector::dns_resultsReady(const QList<QHostAddress> &results)
{
	if(results.isEmpty()) {
#ifdef XMPP_DEBUG
		qDebug("dns1");
#endif
		// using proxy?  then try the unresolved host through the proxy
		if(d->proxy.type() != Proxy::None) {
#ifdef XMPP_DEBUG
			qDebug("dns1.1");
#endif
			do_connect();
		}
		else if(d->using_srv) {
#ifdef XMPP_DEBUG
			qDebug("dns1.2");
#endif
			if(d->servers.isEmpty()) {
#ifdef XMPP_DEBUG
				qDebug("dns1.2.1");
#endif
				cleanup();
				d->errorCode = ErrConnectionRefused;
				error();
			}
			else {
#ifdef XMPP_DEBUG
				qDebug("dns1.2.2");
#endif
				tryNextSrv();
				return;
			}
		}
		else {
#ifdef XMPP_DEBUG
			qDebug("dns1.3");
#endif
			if(!d->hostsToTry.isEmpty())
			{
				d->host = d->hostsToTry.takeFirst();
				do_resolve();
				return;
			}

			cleanup();
			d->errorCode = ErrHostNotFound;
			error();
		}
	}
	else {
#ifdef XMPP_DEBUG
		qDebug("dns2");
#endif
		d->addrList = results;
		d->connectHost = d->host;
		d->curAddr = d->addrList.takeFirst();
		do_connect();
	}
}

void AdvancedConnector::dns_error(XMPP::AddressResolver::Error)
{
	dns_resultsReady(QList<QHostAddress>());
}

void AdvancedConnector::do_connect()
{
	// 5 seconds to connect
	d->connectTimeout->start(5000);

	if(!d->curAddr.isNull())
		d->host = d->curAddr.toString();

#ifdef XMPP_DEBUG
	qDebug("trying %s:%d", qPrintable(d->host), d->port);
#endif
	int t = d->proxy.type();
	if(t == Proxy::None) {
#ifdef XMPP_DEBUG
		qDebug("do_connect1");
#endif
		BSocket *s = new BSocket;
		d->bs = s;
		connect(s, SIGNAL(connected()), SLOT(bs_connected()));
		connect(s, SIGNAL(error(int)), SLOT(bs_error(int)));
		if(!d->curAddr.isNull())
			s->connectToHost(d->curAddr, d->port);
		else
			s->connectToHost(d->host, d->port);
	}
	else if(t == Proxy::HttpConnect) {
#ifdef XMPP_DEBUG
		qDebug("do_connect2");
#endif
		HttpConnect *s = new HttpConnect;
		d->bs = s;
		connect(s, SIGNAL(connected()), SLOT(bs_connected()));
		connect(s, SIGNAL(error(int)), SLOT(bs_error(int)));
		if(!d->proxy.user().isEmpty())
			s->setAuth(d->proxy.user(), d->proxy.pass());
		s->connectToHost(d->proxy.host(), d->proxy.port(), d->host, d->port);
	}
	else if(t == Proxy::Socks) {
#ifdef XMPP_DEBUG
		qDebug("do_connect3");
#endif
		SocksClient *s = new SocksClient;
		d->bs = s;
		connect(s, SIGNAL(connected()), SLOT(bs_connected()));
		connect(s, SIGNAL(error(int)), SLOT(bs_error(int)));
		if(!d->proxy.user().isEmpty())
			s->setAuth(d->proxy.user(), d->proxy.pass());
		s->connectToHost(d->proxy.host(), d->proxy.port(), d->host, d->port);
	}
}

void AdvancedConnector::tryNextSrv()
{
#ifdef XMPP_DEBUG
	qDebug("trying next srv");
#endif
	Q_ASSERT(!d->servers.isEmpty());
	d->host = d->servers.first().name;
	d->port = d->servers.first().port;
	d->servers.takeFirst();
	do_resolve();
}

void AdvancedConnector::srv_done()
>>>>>>> bcafd6fe
{
#ifdef XMPP_DEBUG
<<<<<<< HEAD
	XDEBUG;
#endif
=======
	qDebug("srv_done1");
#endif
	d->servers = d->srv.servers();
	if(d->servers.isEmpty()) {
		srvResult(false);
		if(!self)
			return;

#ifdef XMPP_DEBUG
		qDebug("srv_done1.1");
#endif
		// fall back to A record
		d->using_srv = false;
		d->host = d->server;
		if(d->opt_probe) {
#ifdef XMPP_DEBUG
			qDebug("srv_done1.1.1");
#endif
			d->probe_mode = 0;
			d->port = 5223;
			d->will_be_ssl = true;
		}
		else {
#ifdef XMPP_DEBUG
			qDebug("srv_done1.1.2");
#endif
			d->probe_mode = 1;
			d->port = 5222;
		}
		do_resolve();
		return;
	}

	srvResult(true);
	if(!self)
		return;

	d->using_srv = true;
	tryNextSrv();
}

void AdvancedConnector::bs_connected()
{
	d->connectTimeout->stop();
>>>>>>> bcafd6fe

	if(d->proxy.type() == Proxy::None) {
		QHostAddress h = (static_cast<BSocket*>(d->bs))->peerAddress();
		int p = (static_cast<BSocket*>(d->bs))->peerPort();
		setPeerAddress(h, p);
	}

	// only allow ssl override if proxy==poll or host:port or when probing legacy ssl port
	if(d->proxy.type() == Proxy::HttpPoll || d->opt_ssl != Never)
		setUseSSL(true);

	d->mode = Connected;
	emit connected();
}

void AdvancedConnector::bs_error(int x)
{
#ifdef XMPP_DEBUG
	XDEBUG << "e:" << x;
#endif

	if(d->mode == Connected) {
		d->errorCode = ErrStream;
		emit error();
		return;
	}

	bool proxyError = false;
	int err = ErrConnectionRefused;
	int t = d->proxy.type();

#ifdef XMPP_DEBUG
	qDebug("bse1");
#endif

	// figure out the error
	if(t == Proxy::None) {
		if(x == BSocket::ErrHostNotFound)
			err = ErrHostNotFound;
		else
			err = ErrConnectionRefused;
	}
	else if(t == Proxy::HttpConnect) {
		if(x == HttpConnect::ErrConnectionRefused)
			err = ErrConnectionRefused;
		else if(x == HttpConnect::ErrHostNotFound)
			err = ErrHostNotFound;
		else {
			proxyError = true;
			if(x == HttpConnect::ErrProxyAuth)
				err = ErrProxyAuth;
			else if(x == HttpConnect::ErrProxyNeg)
				err = ErrProxyNeg;
			else
				err = ErrProxyConnect;
		}
	}
	else if(t == Proxy::HttpPoll) {
		if(x == HttpPoll::ErrConnectionRefused)
			err = ErrConnectionRefused;
		else if(x == HttpPoll::ErrHostNotFound)
			err = ErrHostNotFound;
		else {
			proxyError = true;
			if(x == HttpPoll::ErrProxyAuth)
				err = ErrProxyAuth;
			else if(x == HttpPoll::ErrProxyNeg)
				err = ErrProxyNeg;
			else
				err = ErrProxyConnect;
		}
	}
	else if(t == Proxy::Socks) {
		if(x == SocksClient::ErrConnectionRefused)
			err = ErrConnectionRefused;
		else if(x == SocksClient::ErrHostNotFound)
			err = ErrHostNotFound;
		else {
			proxyError = true;
			if(x == SocksClient::ErrProxyAuth)
				err = ErrProxyAuth;
			else if(x == SocksClient::ErrProxyNeg)
				err = ErrProxyNeg;
			else
				err = ErrProxyConnect;
		}
	}

	// no-multi or proxy error means we quit
	if(proxyError) {
		cleanup();
		d->errorCode = err;
		emit error();
		return;
	}

<<<<<<< HEAD
	/*
		if we shall probe the ssl legacy port, and we just did that (port=legacy),
		then try to connect to the normal port instead
	*/
	if(d->opt_ssl == Probe && d->port == XMPP_LEGACY_PORT) {
=======
	if(d->using_srv && !d->servers.isEmpty()) {
#ifdef XMPP_DEBUG
		qDebug("bse1.1");
#endif
		tryNextSrv();
	}
	else if(!d->using_srv && d->opt_probe && d->probe_mode == 0) {
>>>>>>> bcafd6fe
#ifdef XMPP_DEBUG
		qDebug("bse1.2");
#endif
		BSocket *s = static_cast<BSocket*>(d->bs);
		d->port = XMPP_DEFAULT_PORT;
		s->connectToHost(XMPP_CLIENT_SRV, XMPP_CLIENT_TRANSPORT, d->host, d->port);
	}
	/* otherwise we have no fallbacks and must have failed to connect */
	else {
#ifdef XMPP_DEBUG
		qDebug("bse1.3");
#endif
		cleanup();
		d->errorCode = ErrConnectionRefused;
		emit error();
	}
}

void AdvancedConnector::http_syncStarted()
{
	httpSyncStarted();
}

void AdvancedConnector::http_syncFinished()
{
	httpSyncFinished();
}

void AdvancedConnector::t_timeout()
{
	//bs_error(-1);
}

QString AdvancedConnector::host() const
{
	return d->host;
}<|MERGE_RESOLUTION|>--- conflicted
+++ resolved
@@ -413,199 +413,11 @@
 	return d->errorCode;
 }
 
-<<<<<<< HEAD
 void AdvancedConnector::bs_connected()
-=======
-void AdvancedConnector::do_resolve()
-{
-#ifdef XMPP_DEBUG
-	qDebug("resolving [%s]", qPrintable(d->host));
-#endif
-	d->dns.start(d->host.toLatin1());
-}
-
-void AdvancedConnector::dns_resultsReady(const QList<QHostAddress> &results)
-{
-	if(results.isEmpty()) {
-#ifdef XMPP_DEBUG
-		qDebug("dns1");
-#endif
-		// using proxy?  then try the unresolved host through the proxy
-		if(d->proxy.type() != Proxy::None) {
-#ifdef XMPP_DEBUG
-			qDebug("dns1.1");
-#endif
-			do_connect();
-		}
-		else if(d->using_srv) {
-#ifdef XMPP_DEBUG
-			qDebug("dns1.2");
-#endif
-			if(d->servers.isEmpty()) {
-#ifdef XMPP_DEBUG
-				qDebug("dns1.2.1");
-#endif
-				cleanup();
-				d->errorCode = ErrConnectionRefused;
-				error();
-			}
-			else {
-#ifdef XMPP_DEBUG
-				qDebug("dns1.2.2");
-#endif
-				tryNextSrv();
-				return;
-			}
-		}
-		else {
-#ifdef XMPP_DEBUG
-			qDebug("dns1.3");
-#endif
-			if(!d->hostsToTry.isEmpty())
-			{
-				d->host = d->hostsToTry.takeFirst();
-				do_resolve();
-				return;
-			}
-
-			cleanup();
-			d->errorCode = ErrHostNotFound;
-			error();
-		}
-	}
-	else {
-#ifdef XMPP_DEBUG
-		qDebug("dns2");
-#endif
-		d->addrList = results;
-		d->connectHost = d->host;
-		d->curAddr = d->addrList.takeFirst();
-		do_connect();
-	}
-}
-
-void AdvancedConnector::dns_error(XMPP::AddressResolver::Error)
-{
-	dns_resultsReady(QList<QHostAddress>());
-}
-
-void AdvancedConnector::do_connect()
-{
-	// 5 seconds to connect
-	d->connectTimeout->start(5000);
-
-	if(!d->curAddr.isNull())
-		d->host = d->curAddr.toString();
-
-#ifdef XMPP_DEBUG
-	qDebug("trying %s:%d", qPrintable(d->host), d->port);
-#endif
-	int t = d->proxy.type();
-	if(t == Proxy::None) {
-#ifdef XMPP_DEBUG
-		qDebug("do_connect1");
-#endif
-		BSocket *s = new BSocket;
-		d->bs = s;
-		connect(s, SIGNAL(connected()), SLOT(bs_connected()));
-		connect(s, SIGNAL(error(int)), SLOT(bs_error(int)));
-		if(!d->curAddr.isNull())
-			s->connectToHost(d->curAddr, d->port);
-		else
-			s->connectToHost(d->host, d->port);
-	}
-	else if(t == Proxy::HttpConnect) {
-#ifdef XMPP_DEBUG
-		qDebug("do_connect2");
-#endif
-		HttpConnect *s = new HttpConnect;
-		d->bs = s;
-		connect(s, SIGNAL(connected()), SLOT(bs_connected()));
-		connect(s, SIGNAL(error(int)), SLOT(bs_error(int)));
-		if(!d->proxy.user().isEmpty())
-			s->setAuth(d->proxy.user(), d->proxy.pass());
-		s->connectToHost(d->proxy.host(), d->proxy.port(), d->host, d->port);
-	}
-	else if(t == Proxy::Socks) {
-#ifdef XMPP_DEBUG
-		qDebug("do_connect3");
-#endif
-		SocksClient *s = new SocksClient;
-		d->bs = s;
-		connect(s, SIGNAL(connected()), SLOT(bs_connected()));
-		connect(s, SIGNAL(error(int)), SLOT(bs_error(int)));
-		if(!d->proxy.user().isEmpty())
-			s->setAuth(d->proxy.user(), d->proxy.pass());
-		s->connectToHost(d->proxy.host(), d->proxy.port(), d->host, d->port);
-	}
-}
-
-void AdvancedConnector::tryNextSrv()
-{
-#ifdef XMPP_DEBUG
-	qDebug("trying next srv");
-#endif
-	Q_ASSERT(!d->servers.isEmpty());
-	d->host = d->servers.first().name;
-	d->port = d->servers.first().port;
-	d->servers.takeFirst();
-	do_resolve();
-}
-
-void AdvancedConnector::srv_done()
->>>>>>> bcafd6fe
-{
-#ifdef XMPP_DEBUG
-<<<<<<< HEAD
+{
+#ifdef XMPP_DEBUG
 	XDEBUG;
 #endif
-=======
-	qDebug("srv_done1");
-#endif
-	d->servers = d->srv.servers();
-	if(d->servers.isEmpty()) {
-		srvResult(false);
-		if(!self)
-			return;
-
-#ifdef XMPP_DEBUG
-		qDebug("srv_done1.1");
-#endif
-		// fall back to A record
-		d->using_srv = false;
-		d->host = d->server;
-		if(d->opt_probe) {
-#ifdef XMPP_DEBUG
-			qDebug("srv_done1.1.1");
-#endif
-			d->probe_mode = 0;
-			d->port = 5223;
-			d->will_be_ssl = true;
-		}
-		else {
-#ifdef XMPP_DEBUG
-			qDebug("srv_done1.1.2");
-#endif
-			d->probe_mode = 1;
-			d->port = 5222;
-		}
-		do_resolve();
-		return;
-	}
-
-	srvResult(true);
-	if(!self)
-		return;
-
-	d->using_srv = true;
-	tryNextSrv();
-}
-
-void AdvancedConnector::bs_connected()
-{
-	d->connectTimeout->stop();
->>>>>>> bcafd6fe
-
 	if(d->proxy.type() == Proxy::None) {
 		QHostAddress h = (static_cast<BSocket*>(d->bs))->peerAddress();
 		int p = (static_cast<BSocket*>(d->bs))->peerPort();
@@ -701,21 +513,11 @@
 		return;
 	}
 
-<<<<<<< HEAD
 	/*
 		if we shall probe the ssl legacy port, and we just did that (port=legacy),
 		then try to connect to the normal port instead
 	*/
 	if(d->opt_ssl == Probe && d->port == XMPP_LEGACY_PORT) {
-=======
-	if(d->using_srv && !d->servers.isEmpty()) {
-#ifdef XMPP_DEBUG
-		qDebug("bse1.1");
-#endif
-		tryNextSrv();
-	}
-	else if(!d->using_srv && d->opt_probe && d->probe_mode == 0) {
->>>>>>> bcafd6fe
 #ifdef XMPP_DEBUG
 		qDebug("bse1.2");
 #endif
