/*
 * connector.cpp - establish a connection to an XMPP server
 * Copyright (C) 2003  Justin Karneges
 *
 * This library is free software; you can redistribute it and/or
 * modify it under the terms of the GNU Lesser General Public
 * License as published by the Free Software Foundation; either
 * version 2.1 of the License, or (at your option) any later version.
 *
 * This library is distributed in the hope that it will be useful,
 * but WITHOUT ANY WARRANTY; without even the implied warranty of
 * MERCHANTABILITY or FITNESS FOR A PARTICULAR PURPOSE.  See the GNU
 * Lesser General Public License for more details.
 *
 * You should have received a copy of the GNU Lesser General Public
 * License along with this library; if not, write to the Free Software
 * Foundation, Inc., 59 Temple Place, Suite 330, Boston, MA  02111-1307  USA
 *
 */

/*
  TODO:

  - Test and analyze all possible branches

  XMPP::AdvancedConnector is "good for now."  The only real issue is that
  most of what it provides is just to work around the old Jabber/XMPP 0.9
  connection behavior.  When XMPP 1.0 has taken over the world, we can
  greatly simplify this class.  - Sep 3rd, 2003.
*/

#include "xmpp.h"

#include <qpointer.h>
#include <qca.h>
#include <QList>
#include <QUrl>
#include <QTimer>
#include <libidn/idna.h>
<<<<<<< HEAD

=======
#include "safedelete.h"
>>>>>>> f6237db6
#include "bsocket.h"
#include "httpconnect.h"
#include "httppoll.h"
#include "socks.h"

//#define XMPP_DEBUG

#ifdef XMPP_DEBUG
# define XDEBUG (qDebug() << this << "#" << __FUNCTION__ << ":")
#endif

using namespace XMPP;

const int XMPP_DEFAULT_PORT = 5222;
const int XMPP_LEGACY_PORT = 5223;
const QString XMPP_CLIENT_SRV = "xmpp-client";
const QString XMPP_CLIENT_TRANSPORT = "tcp";


//----------------------------------------------------------------------------
// Connector
//----------------------------------------------------------------------------
Connector::Connector(QObject *parent)
:QObject(parent)
{
	setUseSSL(false);
	setPeerAddressNone();
}

Connector::~Connector()
{
}

bool Connector::useSSL() const
{
	return ssl;
}

bool Connector::havePeerAddress() const
{
	return haveaddr;
}

QHostAddress Connector::peerAddress() const
{
	return addr;
}

quint16 Connector::peerPort() const
{
	return port;
}

void Connector::setUseSSL(bool b)
{
	ssl = b;
}

void Connector::setPeerAddressNone()
{
	haveaddr = false;
	addr = QHostAddress();
	port = 0;
}

void Connector::setPeerAddress(const QHostAddress &_addr, quint16 _port)
{
	haveaddr = true;
	addr = _addr;
	port = _port;
}

QString Connector::host() const
{
	return QString();
}


//----------------------------------------------------------------------------
// AdvancedConnector::Proxy
//----------------------------------------------------------------------------
AdvancedConnector::Proxy::Proxy()
{
	t = None;
	v_poll = 30;
}

AdvancedConnector::Proxy::~Proxy()
{
}

int AdvancedConnector::Proxy::type() const
{
	return t;
}

QString AdvancedConnector::Proxy::host() const
{
	return v_host;
}

quint16 AdvancedConnector::Proxy::port() const
{
	return v_port;
}

QString AdvancedConnector::Proxy::url() const
{
	return v_url;
}

QString AdvancedConnector::Proxy::user() const
{
	return v_user;
}

QString AdvancedConnector::Proxy::pass() const
{
	return v_pass;
}

int AdvancedConnector::Proxy::pollInterval() const
{
	return v_poll;
}

void AdvancedConnector::Proxy::setHttpConnect(const QString &host, quint16 port)
{
	t = HttpConnect;
	v_host = host;
	v_port = port;
}

void AdvancedConnector::Proxy::setHttpPoll(const QString &host, quint16 port, const QString &url)
{
	t = HttpPoll;
	v_host = host;
	v_port = port;
	v_url = url;
}

void AdvancedConnector::Proxy::setSocks(const QString &host, quint16 port)
{
	t = Socks;
	v_host = host;
	v_port = port;
}

void AdvancedConnector::Proxy::setUserPass(const QString &user, const QString &pass)
{
	v_user = user;
	v_pass = pass;
}

void AdvancedConnector::Proxy::setPollInterval(int secs)
{
	v_poll = secs;
}


//----------------------------------------------------------------------------
// AdvancedConnector
//----------------------------------------------------------------------------
typedef enum { Idle, Connecting, Connected } Mode;
typedef enum { Force, Probe, Never } LegacySSL;

class AdvancedConnector::Private
{
public:
<<<<<<< HEAD
	ByteStream *bs; //!< Socket to use

	/* configuration values / "options" */
	QString opt_host; //!< explicit host from config
	quint16 opt_port; //!< explicit port from config
	LegacySSL opt_ssl; //!< Whether to use legacy SSL support
	Proxy proxy; //!< Proxy configuration

	/* State tracking values */
	Mode mode; //!< Idle, Connecting, Connected
	QString host; //!< Host we currently try to connect to, set from connectToServer()
	int port; //!< Port we currently try to connect to, set from connectToServer() and bs_error()
	int errorCode; //!< Current error, if any
=======
	int mode;
	ByteStream *bs;
	AddressResolver dns;
	SrvResolver srv;

	QString server;
	QStringList opt_hosts;
	int opt_port;
	bool opt_probe, opt_ssl;
	Proxy proxy;

	QStringList hostsToTry;
	QString host;
	int port;
	QList<Q3Dns::Server> servers;
	int errorCode;
	QString connectHost;
	QList<QHostAddress> addrList;
	QHostAddress curAddr;

	bool multi, using_srv;
	bool will_be_ssl;
	int probe_mode;

	SafeDelete sd;

	QTimer *connectTimeout;
>>>>>>> f6237db6
};

AdvancedConnector::AdvancedConnector(QObject *parent)
:Connector(parent)
{
	d = new Private;
	d->bs = 0;
<<<<<<< HEAD
	d->opt_ssl = Never;
=======
	d->connectTimeout = new QTimer(this);
	connect(&d->dns, SIGNAL(resultsReady(const QList<QHostAddress> &)), SLOT(dns_resultsReady(const QList<QHostAddress> &)));
	connect(&d->dns, SIGNAL(error(XMPP::AddressResolver::Error)), SLOT(dns_error(XMPP::AddressResolver::Error)));
	connect(&d->srv, SIGNAL(resultsReady()), SLOT(srv_done()));
	connect(d->connectTimeout, SIGNAL(timeout()), SLOT(t_timeout()));
	d->connectTimeout->setSingleShot(true);
	d->opt_probe = false;
	d->opt_ssl = false;
>>>>>>> f6237db6
	cleanup();
	d->errorCode = 0;
}

AdvancedConnector::~AdvancedConnector()
{
	cleanup();
	d->connectTimeout->disconnect(this);
	d->connectTimeout->setParent(0);
	d->connectTimeout->deleteLater();
	delete d;
}

void AdvancedConnector::cleanup()
{
	d->mode = Idle;

<<<<<<< HEAD
=======
	// stop any dns
	//if(d->dns.isBusy())
		d->dns.stop();
	if(d->srv.isBusy())
		d->srv.stop();

	d->connectTimeout->stop();

>>>>>>> f6237db6
	// destroy the bytestream, if there is one
	delete d->bs;
	d->bs = 0;

<<<<<<< HEAD
=======
	d->multi = false;
	d->using_srv = false;
	d->will_be_ssl = false;
	d->probe_mode = -1;

	d->addrList.clear();
	d->curAddr = QHostAddress();

>>>>>>> f6237db6
	setUseSSL(false);
	setPeerAddressNone();
}

void AdvancedConnector::setProxy(const Proxy &proxy)
{
	if(d->mode != Idle)
		return;
	d->proxy = proxy;
}

void AdvancedConnector::setOptHostPort(const QString &_host, quint16 _port)
{
#ifdef XMPP_DEBUG
	XDEBUG << "h:" << _host << "p:" << _port;
#endif

	if(d->mode != Idle)
		return;

	// empty host means disable explicit host support
	if(_host.isEmpty()) {
		d->opt_host.clear();
		return;
	}
	d->opt_host = _host;
	d->opt_port = _port;
}

void AdvancedConnector::setOptProbe(bool b)
{
#ifdef XMPP_DEBUG
	XDEBUG << "b:" << b;
#endif

	if(d->mode != Idle)
		return;
	d->opt_ssl = (b ? Probe : Never);
}

void AdvancedConnector::setOptSSL(bool b)
{
#ifdef XMPP_DEBUG
	XDEBUG << "b:" << b;
#endif

	if(d->mode != Idle)
		return;
	d->opt_ssl = (b ? Force : Never);
}

void AdvancedConnector::connectToServer(const QString &server)
{
#ifdef XMPP_DEBUG
	XDEBUG << "s:" << server;
#endif

	if(d->mode != Idle)
		return;
	if(server.isEmpty())
		return;

	d->errorCode = 0;
	d->mode = Connecting;
<<<<<<< HEAD
=======
	d->connectHost.clear();
>>>>>>> f6237db6

	// Encode the servername
	d->host = QUrl::toAce(server);
	if (d->host == QByteArray()) {
		/* server contains invalid characters for DNS name, but maybe valid characters for connecting, like "::1" */
		d->host = server;
	}
	d->port = XMPP_DEFAULT_PORT;

	if(d->proxy.type() == Proxy::HttpPoll) {
		HttpPoll *s = new HttpPoll;
		d->bs = s;

		connect(s, SIGNAL(connected()), SLOT(bs_connected()));
		connect(s, SIGNAL(syncStarted()), SLOT(http_syncStarted()));
		connect(s, SIGNAL(syncFinished()), SLOT(http_syncFinished()));
		connect(s, SIGNAL(error(int)), SLOT(bs_error(int)));

		if(!d->proxy.user().isEmpty())
			s->setAuth(d->proxy.user(), d->proxy.pass());
		s->setPollInterval(d->proxy.pollInterval());

		if(d->proxy.host().isEmpty())
			s->connectToUrl(d->proxy.url());
		else
			s->connectToHost(d->proxy.host(), d->proxy.port(), d->proxy.url());
	}
	else if (d->proxy.type() == Proxy::HttpConnect) {
		HttpConnect *s = new HttpConnect;
		d->bs = s;

		connect(s, SIGNAL(connected()), SLOT(bs_connected()));
		connect(s, SIGNAL(error(int)), SLOT(bs_error(int)));

		if(!d->opt_host.isEmpty()) {
			d->host = d->opt_host;
			d->port = d->opt_port;
		}

		if(!d->proxy.user().isEmpty())
			s->setAuth(d->proxy.user(), d->proxy.pass());

		s->connectToHost(d->proxy.host(), d->proxy.port(), d->host, d->port);
	}
	else if (d->proxy.type() == Proxy::Socks) {
		SocksClient *s = new SocksClient;
		d->bs = s;

		connect(s, SIGNAL(connected()), SLOT(bs_connected()));
		connect(s, SIGNAL(error(int)), SLOT(bs_error(int)));

		if(!d->proxy.user().isEmpty())
			s->setAuth(d->proxy.user(), d->proxy.pass());

		s->connectToHost(d->proxy.host(), d->proxy.port(), d->host, d->port);
	}
	else {
		BSocket *s = new BSocket;
		d->bs = s;
#ifdef XMPP_DEBUG
		XDEBUG << "Adding socket:" << s;
#endif

		connect(s, SIGNAL(connected()), SLOT(bs_connected()));
		connect(s, SIGNAL(error(int)), SLOT(bs_error(int)));

		if(!d->opt_host.isEmpty()) {
			d->host = d->opt_host;
			d->port = d->opt_port;
			s->connectToHost(d->host, d->port);
			return;
		}

		s->connectToHost(XMPP_CLIENT_SRV, XMPP_CLIENT_TRANSPORT, d->host, d->port);
	}
}

void AdvancedConnector::changePollInterval(int secs)
{
	if(d->bs && (d->bs->inherits("XMPP::HttpPoll") || d->bs->inherits("HttpPoll"))) {
		HttpPoll *s = static_cast<HttpPoll*>(d->bs);
		s->setPollInterval(secs);
	}
}

ByteStream *AdvancedConnector::stream() const
{
	if(d->mode == Connected)
		return d->bs;
	else
		return 0;
}

void AdvancedConnector::done()
{
	cleanup();
}

int AdvancedConnector::errorCode() const
{
	return d->errorCode;
}

<<<<<<< HEAD
void AdvancedConnector::bs_connected()
=======
void AdvancedConnector::do_resolve()
{
#ifdef XMPP_DEBUG
	printf("resolving [%s]\n", qPrintable(d->host));
#endif
	d->dns.start(d->host.toLatin1());
}

void AdvancedConnector::dns_resultsReady(const QList<QHostAddress> &results)
{
	if(results.isEmpty()) {
#ifdef XMPP_DEBUG
		printf("dns1\n");
#endif
		// using proxy?  then try the unresolved host through the proxy
		if(d->proxy.type() != Proxy::None) {
#ifdef XMPP_DEBUG
			printf("dns1.1\n");
#endif
			do_connect();
		}
		else if(d->using_srv) {
#ifdef XMPP_DEBUG
			printf("dns1.2\n");
#endif
			if(d->servers.isEmpty()) {
#ifdef XMPP_DEBUG
				printf("dns1.2.1\n");
#endif
				cleanup();
				d->errorCode = ErrConnectionRefused;
				error();
			}
			else {
#ifdef XMPP_DEBUG
				printf("dns1.2.2\n");
#endif
				tryNextSrv();
				return;
			}
		}
		else {
#ifdef XMPP_DEBUG
			printf("dns1.3\n");
#endif
			if(!d->hostsToTry.isEmpty())
			{
				d->host = d->hostsToTry.takeFirst();
				do_resolve();
				return;
			}

			cleanup();
			d->errorCode = ErrHostNotFound;
			error();
		}
	}
	else {
#ifdef XMPP_DEBUG
		printf("dns2\n");
#endif
		d->addrList = results;
		d->connectHost = d->host;
		d->curAddr = d->addrList.takeFirst();
		do_connect();
	}
}

void AdvancedConnector::dns_error(XMPP::AddressResolver::Error)
{
	dns_resultsReady(QList<QHostAddress>());
}

void AdvancedConnector::do_connect()
{
	// 5 seconds to connect
	d->connectTimeout->start(5000);

	if(!d->curAddr.isNull())
		d->host = d->curAddr.toString();

#ifdef XMPP_DEBUG
	printf("trying %s:%d\n", qPrintable(d->host), d->port);
#endif
	int t = d->proxy.type();
	if(t == Proxy::None) {
#ifdef XMPP_DEBUG
		printf("do_connect1\n");
#endif
		BSocket *s = new BSocket;
		d->bs = s;
		connect(s, SIGNAL(connected()), SLOT(bs_connected()));
		connect(s, SIGNAL(error(int)), SLOT(bs_error(int)));
		if(!d->curAddr.isNull())
			s->connectToHost(d->curAddr, d->port);
		else
			s->connectToHost(d->host, d->port);
	}
	else if(t == Proxy::HttpConnect) {
#ifdef XMPP_DEBUG
		printf("do_connect2\n");
#endif
		HttpConnect *s = new HttpConnect;
		d->bs = s;
		connect(s, SIGNAL(connected()), SLOT(bs_connected()));
		connect(s, SIGNAL(error(int)), SLOT(bs_error(int)));
		if(!d->proxy.user().isEmpty())
			s->setAuth(d->proxy.user(), d->proxy.pass());
		s->connectToHost(d->proxy.host(), d->proxy.port(), d->host, d->port);
	}
	else if(t == Proxy::Socks) {
#ifdef XMPP_DEBUG
		printf("do_connect3\n");
#endif
		SocksClient *s = new SocksClient;
		d->bs = s;
		connect(s, SIGNAL(connected()), SLOT(bs_connected()));
		connect(s, SIGNAL(error(int)), SLOT(bs_error(int)));
		if(!d->proxy.user().isEmpty())
			s->setAuth(d->proxy.user(), d->proxy.pass());
		s->connectToHost(d->proxy.host(), d->proxy.port(), d->host, d->port);
	}
}

void AdvancedConnector::tryNextSrv()
{
#ifdef XMPP_DEBUG
	printf("trying next srv\n");
#endif
	Q_ASSERT(!d->servers.isEmpty());
	d->host = d->servers.first().name;
	d->port = d->servers.first().port;
	d->servers.takeFirst();
	do_resolve();
}

void AdvancedConnector::srv_done()
>>>>>>> f6237db6
{
#ifdef XMPP_DEBUG
	XDEBUG;
#endif
<<<<<<< HEAD
=======
	d->servers = d->srv.servers();
	if(d->servers.isEmpty()) {
		srvResult(false);
		if(!self)
			return;

#ifdef XMPP_DEBUG
		printf("srv_done1.1\n");
#endif
		// fall back to A record
		d->using_srv = false;
		d->host = d->server;
		if(d->opt_probe) {
#ifdef XMPP_DEBUG
			printf("srv_done1.1.1\n");
#endif
			d->probe_mode = 0;
			d->port = 5223;
			d->will_be_ssl = true;
		}
		else {
#ifdef XMPP_DEBUG
			printf("srv_done1.1.2\n");
#endif
			d->probe_mode = 1;
			d->port = 5222;
		}
		do_resolve();
		return;
	}

	srvResult(true);
	if(!self)
		return;

	d->using_srv = true;
	tryNextSrv();
}

void AdvancedConnector::bs_connected()
{
	d->connectTimeout->stop();
>>>>>>> f6237db6

	if(d->proxy.type() == Proxy::None) {
		QHostAddress h = (static_cast<BSocket*>(d->bs))->peerAddress();
		int p = (static_cast<BSocket*>(d->bs))->peerPort();
		setPeerAddress(h, p);
	}

	// only allow ssl override if proxy==poll or host:port or when probing legacy ssl port
	if(d->proxy.type() == Proxy::HttpPoll || d->opt_ssl != Never)
		setUseSSL(true);

	d->mode = Connected;
	emit connected();
}

void AdvancedConnector::bs_error(int x)
{
#ifdef XMPP_DEBUG
	XDEBUG << "e:" << x;
#endif

	if(d->mode == Connected) {
		d->errorCode = ErrStream;
		emit error();
		return;
	}

	bool proxyError = false;
	int err = ErrConnectionRefused;
	int t = d->proxy.type();

#ifdef XMPP_DEBUG
	printf("bse1\n");
#endif

	// figure out the error
	if(t == Proxy::None) {
		if(x == BSocket::ErrHostNotFound)
			err = ErrHostNotFound;
		else
			err = ErrConnectionRefused;
	}
	else if(t == Proxy::HttpConnect) {
		if(x == HttpConnect::ErrConnectionRefused)
			err = ErrConnectionRefused;
		else if(x == HttpConnect::ErrHostNotFound)
			err = ErrHostNotFound;
		else {
			proxyError = true;
			if(x == HttpConnect::ErrProxyAuth)
				err = ErrProxyAuth;
			else if(x == HttpConnect::ErrProxyNeg)
				err = ErrProxyNeg;
			else
				err = ErrProxyConnect;
		}
	}
	else if(t == Proxy::HttpPoll) {
		if(x == HttpPoll::ErrConnectionRefused)
			err = ErrConnectionRefused;
		else if(x == HttpPoll::ErrHostNotFound)
			err = ErrHostNotFound;
		else {
			proxyError = true;
			if(x == HttpPoll::ErrProxyAuth)
				err = ErrProxyAuth;
			else if(x == HttpPoll::ErrProxyNeg)
				err = ErrProxyNeg;
			else
				err = ErrProxyConnect;
		}
	}
	else if(t == Proxy::Socks) {
		if(x == SocksClient::ErrConnectionRefused)
			err = ErrConnectionRefused;
		else if(x == SocksClient::ErrHostNotFound)
			err = ErrHostNotFound;
		else {
			proxyError = true;
			if(x == SocksClient::ErrProxyAuth)
				err = ErrProxyAuth;
			else if(x == SocksClient::ErrProxyNeg)
				err = ErrProxyNeg;
			else
				err = ErrProxyConnect;
		}
	}

<<<<<<< HEAD
=======
	// try next host, if any
	if(!d->hostsToTry.isEmpty())
	{
		d->host = d->hostsToTry.takeFirst();
		do_resolve();
		return;
	}

>>>>>>> f6237db6
	// no-multi or proxy error means we quit
	if(proxyError) {
		cleanup();
		d->errorCode = err;
		emit error();
		return;
	}

	/*
		if we shall probe the ssl legacy port, and we just did that (port=legacy),
		then try to connect to the normal port instead
	*/
	if(d->opt_ssl == Probe && d->port == XMPP_LEGACY_PORT) {
#ifdef XMPP_DEBUG
		printf("bse1.2\n");
#endif
		BSocket *s = static_cast<BSocket*>(d->bs);
		d->port = XMPP_DEFAULT_PORT;
		s->connectToHost(XMPP_CLIENT_SRV, XMPP_CLIENT_TRANSPORT, d->host, d->port);
	}
	/* otherwise we have no fallbacks and must have failed to connect */
	else {
#ifdef XMPP_DEBUG
		printf("bse1.3\n");
#endif
		// try next address, if any
		if(!d->addrList.isEmpty()) {
			if(d->opt_probe && d->probe_mode == 1) {
				d->probe_mode = 0;
				d->port = 5223;
				d->will_be_ssl = true;
			}
			d->curAddr = d->addrList.takeFirst();
			do_connect();
			return;
		}

		cleanup();
		d->errorCode = ErrConnectionRefused;
		emit error();
	}
}

void AdvancedConnector::http_syncStarted()
{
	httpSyncStarted();
}

void AdvancedConnector::http_syncFinished()
{
	httpSyncFinished();
}

void AdvancedConnector::t_timeout()
{
<<<<<<< HEAD
	//bs_error(-1);
=======
	// skip to next host, if there is one
	if(!d->hostsToTry.isEmpty())
	{
		delete d->bs;
		d->bs = 0;

		d->host = d->hostsToTry.takeFirst();
		do_resolve();
	}
>>>>>>> f6237db6
}

QString AdvancedConnector::host() const
{
	return d->host;
}<|MERGE_RESOLUTION|>--- conflicted
+++ resolved
@@ -37,11 +37,7 @@
 #include <QUrl>
 #include <QTimer>
 #include <libidn/idna.h>
-<<<<<<< HEAD
-
-=======
-#include "safedelete.h"
->>>>>>> f6237db6
+
 #include "bsocket.h"
 #include "httpconnect.h"
 #include "httppoll.h"
@@ -211,7 +207,6 @@
 class AdvancedConnector::Private
 {
 public:
-<<<<<<< HEAD
 	ByteStream *bs; //!< Socket to use
 
 	/* configuration values / "options" */
@@ -225,35 +220,6 @@
 	QString host; //!< Host we currently try to connect to, set from connectToServer()
 	int port; //!< Port we currently try to connect to, set from connectToServer() and bs_error()
 	int errorCode; //!< Current error, if any
-=======
-	int mode;
-	ByteStream *bs;
-	AddressResolver dns;
-	SrvResolver srv;
-
-	QString server;
-	QStringList opt_hosts;
-	int opt_port;
-	bool opt_probe, opt_ssl;
-	Proxy proxy;
-
-	QStringList hostsToTry;
-	QString host;
-	int port;
-	QList<Q3Dns::Server> servers;
-	int errorCode;
-	QString connectHost;
-	QList<QHostAddress> addrList;
-	QHostAddress curAddr;
-
-	bool multi, using_srv;
-	bool will_be_ssl;
-	int probe_mode;
-
-	SafeDelete sd;
-
-	QTimer *connectTimeout;
->>>>>>> f6237db6
 };
 
 AdvancedConnector::AdvancedConnector(QObject *parent)
@@ -261,18 +227,7 @@
 {
 	d = new Private;
 	d->bs = 0;
-<<<<<<< HEAD
 	d->opt_ssl = Never;
-=======
-	d->connectTimeout = new QTimer(this);
-	connect(&d->dns, SIGNAL(resultsReady(const QList<QHostAddress> &)), SLOT(dns_resultsReady(const QList<QHostAddress> &)));
-	connect(&d->dns, SIGNAL(error(XMPP::AddressResolver::Error)), SLOT(dns_error(XMPP::AddressResolver::Error)));
-	connect(&d->srv, SIGNAL(resultsReady()), SLOT(srv_done()));
-	connect(d->connectTimeout, SIGNAL(timeout()), SLOT(t_timeout()));
-	d->connectTimeout->setSingleShot(true);
-	d->opt_probe = false;
-	d->opt_ssl = false;
->>>>>>> f6237db6
 	cleanup();
 	d->errorCode = 0;
 }
@@ -280,9 +235,6 @@
 AdvancedConnector::~AdvancedConnector()
 {
 	cleanup();
-	d->connectTimeout->disconnect(this);
-	d->connectTimeout->setParent(0);
-	d->connectTimeout->deleteLater();
 	delete d;
 }
 
@@ -290,32 +242,10 @@
 {
 	d->mode = Idle;
 
-<<<<<<< HEAD
-=======
-	// stop any dns
-	//if(d->dns.isBusy())
-		d->dns.stop();
-	if(d->srv.isBusy())
-		d->srv.stop();
-
-	d->connectTimeout->stop();
-
->>>>>>> f6237db6
 	// destroy the bytestream, if there is one
 	delete d->bs;
 	d->bs = 0;
 
-<<<<<<< HEAD
-=======
-	d->multi = false;
-	d->using_srv = false;
-	d->will_be_ssl = false;
-	d->probe_mode = -1;
-
-	d->addrList.clear();
-	d->curAddr = QHostAddress();
-
->>>>>>> f6237db6
 	setUseSSL(false);
 	setPeerAddressNone();
 }
@@ -380,10 +310,6 @@
 
 	d->errorCode = 0;
 	d->mode = Connecting;
-<<<<<<< HEAD
-=======
-	d->connectHost.clear();
->>>>>>> f6237db6
 
 	// Encode the servername
 	d->host = QUrl::toAce(server);
@@ -487,196 +413,11 @@
 	return d->errorCode;
 }
 
-<<<<<<< HEAD
 void AdvancedConnector::bs_connected()
-=======
-void AdvancedConnector::do_resolve()
-{
-#ifdef XMPP_DEBUG
-	printf("resolving [%s]\n", qPrintable(d->host));
-#endif
-	d->dns.start(d->host.toLatin1());
-}
-
-void AdvancedConnector::dns_resultsReady(const QList<QHostAddress> &results)
-{
-	if(results.isEmpty()) {
-#ifdef XMPP_DEBUG
-		printf("dns1\n");
-#endif
-		// using proxy?  then try the unresolved host through the proxy
-		if(d->proxy.type() != Proxy::None) {
-#ifdef XMPP_DEBUG
-			printf("dns1.1\n");
-#endif
-			do_connect();
-		}
-		else if(d->using_srv) {
-#ifdef XMPP_DEBUG
-			printf("dns1.2\n");
-#endif
-			if(d->servers.isEmpty()) {
-#ifdef XMPP_DEBUG
-				printf("dns1.2.1\n");
-#endif
-				cleanup();
-				d->errorCode = ErrConnectionRefused;
-				error();
-			}
-			else {
-#ifdef XMPP_DEBUG
-				printf("dns1.2.2\n");
-#endif
-				tryNextSrv();
-				return;
-			}
-		}
-		else {
-#ifdef XMPP_DEBUG
-			printf("dns1.3\n");
-#endif
-			if(!d->hostsToTry.isEmpty())
-			{
-				d->host = d->hostsToTry.takeFirst();
-				do_resolve();
-				return;
-			}
-
-			cleanup();
-			d->errorCode = ErrHostNotFound;
-			error();
-		}
-	}
-	else {
-#ifdef XMPP_DEBUG
-		printf("dns2\n");
-#endif
-		d->addrList = results;
-		d->connectHost = d->host;
-		d->curAddr = d->addrList.takeFirst();
-		do_connect();
-	}
-}
-
-void AdvancedConnector::dns_error(XMPP::AddressResolver::Error)
-{
-	dns_resultsReady(QList<QHostAddress>());
-}
-
-void AdvancedConnector::do_connect()
-{
-	// 5 seconds to connect
-	d->connectTimeout->start(5000);
-
-	if(!d->curAddr.isNull())
-		d->host = d->curAddr.toString();
-
-#ifdef XMPP_DEBUG
-	printf("trying %s:%d\n", qPrintable(d->host), d->port);
-#endif
-	int t = d->proxy.type();
-	if(t == Proxy::None) {
-#ifdef XMPP_DEBUG
-		printf("do_connect1\n");
-#endif
-		BSocket *s = new BSocket;
-		d->bs = s;
-		connect(s, SIGNAL(connected()), SLOT(bs_connected()));
-		connect(s, SIGNAL(error(int)), SLOT(bs_error(int)));
-		if(!d->curAddr.isNull())
-			s->connectToHost(d->curAddr, d->port);
-		else
-			s->connectToHost(d->host, d->port);
-	}
-	else if(t == Proxy::HttpConnect) {
-#ifdef XMPP_DEBUG
-		printf("do_connect2\n");
-#endif
-		HttpConnect *s = new HttpConnect;
-		d->bs = s;
-		connect(s, SIGNAL(connected()), SLOT(bs_connected()));
-		connect(s, SIGNAL(error(int)), SLOT(bs_error(int)));
-		if(!d->proxy.user().isEmpty())
-			s->setAuth(d->proxy.user(), d->proxy.pass());
-		s->connectToHost(d->proxy.host(), d->proxy.port(), d->host, d->port);
-	}
-	else if(t == Proxy::Socks) {
-#ifdef XMPP_DEBUG
-		printf("do_connect3\n");
-#endif
-		SocksClient *s = new SocksClient;
-		d->bs = s;
-		connect(s, SIGNAL(connected()), SLOT(bs_connected()));
-		connect(s, SIGNAL(error(int)), SLOT(bs_error(int)));
-		if(!d->proxy.user().isEmpty())
-			s->setAuth(d->proxy.user(), d->proxy.pass());
-		s->connectToHost(d->proxy.host(), d->proxy.port(), d->host, d->port);
-	}
-}
-
-void AdvancedConnector::tryNextSrv()
-{
-#ifdef XMPP_DEBUG
-	printf("trying next srv\n");
-#endif
-	Q_ASSERT(!d->servers.isEmpty());
-	d->host = d->servers.first().name;
-	d->port = d->servers.first().port;
-	d->servers.takeFirst();
-	do_resolve();
-}
-
-void AdvancedConnector::srv_done()
->>>>>>> f6237db6
 {
 #ifdef XMPP_DEBUG
 	XDEBUG;
 #endif
-<<<<<<< HEAD
-=======
-	d->servers = d->srv.servers();
-	if(d->servers.isEmpty()) {
-		srvResult(false);
-		if(!self)
-			return;
-
-#ifdef XMPP_DEBUG
-		printf("srv_done1.1\n");
-#endif
-		// fall back to A record
-		d->using_srv = false;
-		d->host = d->server;
-		if(d->opt_probe) {
-#ifdef XMPP_DEBUG
-			printf("srv_done1.1.1\n");
-#endif
-			d->probe_mode = 0;
-			d->port = 5223;
-			d->will_be_ssl = true;
-		}
-		else {
-#ifdef XMPP_DEBUG
-			printf("srv_done1.1.2\n");
-#endif
-			d->probe_mode = 1;
-			d->port = 5222;
-		}
-		do_resolve();
-		return;
-	}
-
-	srvResult(true);
-	if(!self)
-		return;
-
-	d->using_srv = true;
-	tryNextSrv();
-}
-
-void AdvancedConnector::bs_connected()
-{
-	d->connectTimeout->stop();
->>>>>>> f6237db6
 
 	if(d->proxy.type() == Proxy::None) {
 		QHostAddress h = (static_cast<BSocket*>(d->bs))->peerAddress();
@@ -765,17 +506,6 @@
 		}
 	}
 
-<<<<<<< HEAD
-=======
-	// try next host, if any
-	if(!d->hostsToTry.isEmpty())
-	{
-		d->host = d->hostsToTry.takeFirst();
-		do_resolve();
-		return;
-	}
-
->>>>>>> f6237db6
 	// no-multi or proxy error means we quit
 	if(proxyError) {
 		cleanup();
@@ -801,18 +531,6 @@
 #ifdef XMPP_DEBUG
 		printf("bse1.3\n");
 #endif
-		// try next address, if any
-		if(!d->addrList.isEmpty()) {
-			if(d->opt_probe && d->probe_mode == 1) {
-				d->probe_mode = 0;
-				d->port = 5223;
-				d->will_be_ssl = true;
-			}
-			d->curAddr = d->addrList.takeFirst();
-			do_connect();
-			return;
-		}
-
 		cleanup();
 		d->errorCode = ErrConnectionRefused;
 		emit error();
@@ -831,19 +549,7 @@
 
 void AdvancedConnector::t_timeout()
 {
-<<<<<<< HEAD
 	//bs_error(-1);
-=======
-	// skip to next host, if there is one
-	if(!d->hostsToTry.isEmpty())
-	{
-		delete d->bs;
-		d->bs = 0;
-
-		d->host = d->hostsToTry.takeFirst();
-		do_resolve();
-	}
->>>>>>> f6237db6
 }
 
 QString AdvancedConnector::host() const
