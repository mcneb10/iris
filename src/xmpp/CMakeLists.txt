cmake_minimum_required(VERSION 3.10.0)

find_package(ZLIB REQUIRED)

if(IS_SUBPROJECT)
    add_library(iris STATIC)
else()
    add_library(iris)
endif()

set(XMPP_JID_HEADERS jid/jid.h)

set(XMPP_CORE_HEADERS
    xmpp-core/parser.h
    xmpp-core/protocol.h
    xmpp-core/sm.h
    xmpp-core/td.h
    xmpp-core/xmlprotocol.h
    xmpp-core/xmpp_stanza.h

    xmpp-core/compressionhandler.h
    xmpp-core/securestream.h
    xmpp-core/xmpp.h
    xmpp-core/xmpp_clientstream.h
    xmpp-core/xmpp_stream.h
)

set(XMPP_IM_HEADERS
    xmpp-im/xmpp_address.h
    xmpp-im/xmpp_hash.h
    xmpp-im/xmpp_thumbs.h
    xmpp-im/xmpp_agentitem.h
    xmpp-im/xmpp_captcha.h
    xmpp-im/xmpp_carbons.h
    xmpp-im/xmpp_chatstate.h
    xmpp-im/xmpp_discoitem.h
    xmpp-im/xmpp_features.h
<<<<<<< HEAD
    xmpp-im/xmpp_forwarding.h
=======
    xmpp-im/xmpp_form.h
>>>>>>> d8b219b0
    xmpp-im/xmpp_htmlelement.h
    xmpp-im/xmpp_httpauthrequest.h
    xmpp-im/xmpp_liveroster.h
    xmpp-im/xmpp_liverosteritem.h
    xmpp-im/xmpp_message.h
    xmpp-im/xmpp_muc.h
    xmpp-im/xmpp_reference.h
    xmpp-im/xmpp_pubsubitem.h
    xmpp-im/xmpp_pubsubretraction.h
    xmpp-im/xmpp_receipts.h
    xmpp-im/xmpp_resource.h
    xmpp-im/xmpp_resourcelist.h
    xmpp-im/xmpp_roster.h
    xmpp-im/xmpp_rosteritem.h
    xmpp-im/xmpp_rosterx.h
    xmpp-im/xmpp_status.h
    xmpp-im/xmpp_subsets.h
    xmpp-im/xmpp_url.h
    xmpp-im/xmpp_vcard.h
    xmpp-im/xmpp_xdata.h
    xmpp-im/xmpp_xmlcommon.h
    xmpp-im/xmpp_encryption.h
    xmpp-im/xmpp_externalservicediscovery.h
    xmpp-im/stundisco.h
    xmpp-im/im.h
    xmpp-im/xmpp_caps.h
    xmpp-im/filetransfer.h
    xmpp-im/httpfileupload.h
    xmpp-im/s5b.h
    xmpp-im/xmpp_bitsofbinary.h
    xmpp-im/xmpp_bytestream.h
    xmpp-im/xmpp_client.h
    xmpp-im/xmpp_discoinfotask.h
    xmpp-im/xmpp_ibb.h
    xmpp-im/xmpp_serverinfomanager.h
    xmpp-im/xmpp_task.h
    xmpp-im/xmpp_tasks.h
    xmpp-im/jingle.h
    xmpp-im/jingle-connection.h
    xmpp-im/jingle-transport.h
    xmpp-im/jingle-nstransportslist.h
    xmpp-im/jingle-application.h
    xmpp-im/jingle-session.h
    xmpp-im/jingle-ft.h
    xmpp-im/jingle-ice.h
    xmpp-im/jingle-s5b.h
    xmpp-im/jingle-ibb.h
    xmpp-im/jingle-file.h
    xmpp-im/jingle-sctp.h
)

set(XMPP_HEADERS_PRIVATE
    sasl/digestmd5proplist.h
    sasl/digestmd5response.h
    sasl/plainmessage.h
    sasl/scramsha1message.h
    sasl/scramsha1response.h
    sasl/scramsha1signature.h
    zlib/zlibcompressor.h
    zlib/zlibdecompressor.h
    blake2/blake2qt.h
    base/timezone.h
)

target_sources(iris PRIVATE
    ${XMPP_JID_HEADERS}
    ${XMPP_CORE_HEADERS}
    ${XMPP_IM_HEADERS}
    ${XMPP_HEADERS_PRIVATE}
    xmpp-core/compressionhandler.cpp
    xmpp-core/connector.cpp
    xmpp-core/parser.cpp
    xmpp-core/protocol.cpp
    xmpp-core/sm.cpp
    xmpp-core/stream.cpp
    xmpp-core/tlshandler.cpp
    xmpp-core/xmlprotocol.cpp
    xmpp-core/xmpp_stanza.cpp

    xmpp-im/client.cpp
    xmpp-im/filetransfer.cpp
    xmpp-im/httpfileupload.cpp
    xmpp-im/types.cpp
    xmpp-im/xmpp_bitsofbinary.cpp
    xmpp-im/xmpp_bytestream.cpp
    xmpp-im/xmpp_caps.cpp
    xmpp-im/xmpp_carbons.cpp
    xmpp-im/xmpp_discoinfotask.cpp
    xmpp-im/xmpp_discoitem.cpp
    xmpp-im/xmpp_hash.cpp
    xmpp-im/xmpp_ibb.cpp
<<<<<<< HEAD
    xmpp-im/xmpp_forwarding.cpp
=======
    xmpp-im/xmpp_reference.cpp
>>>>>>> d8b219b0
    xmpp-im/xmpp_serverinfomanager.cpp
    xmpp-im/xmpp_subsets.cpp
    xmpp-im/xmpp_task.cpp
    xmpp-im/xmpp_tasks.cpp
    xmpp-im/xmpp_vcard.cpp
    xmpp-im/xmpp_xdata.cpp
    xmpp-im/xmpp_xmlcommon.cpp
    xmpp-im/xmpp_encryption.cpp
    xmpp-im/xmpp_externalservicediscovery.cpp
    xmpp-im/stundisco.cpp

    xmpp-im/jingle.cpp
    xmpp-im/jingle-connection.cpp
    xmpp-im/jingle-session.cpp
    xmpp-im/jingle-application.cpp
    xmpp-im/jingle-transport.cpp
    xmpp-im/jingle-nstransportslist.cpp
    xmpp-im/jingle-ft.cpp
    xmpp-im/jingle-ice.cpp
    xmpp-im/jingle-s5b.cpp
    xmpp-im/jingle-ibb.cpp
    xmpp-im/jingle-file.cpp

    base/timezone.cpp

    zlib/zlibcompressor.cpp
    zlib/zlibdecompressor.cpp

    blake2/blake2qt.cpp

    jid/jid.cpp

    sasl/digestmd5proplist.cpp
    sasl/digestmd5response.cpp
    sasl/plainmessage.cpp
    sasl/scramsha1message.cpp
    sasl/scramsha1response.cpp
    sasl/scramsha1signature.cpp

    xmpp-core/securestream.cpp
    xmpp-core/simplesasl.cpp

    xmpp-im/s5b.cpp
    xmpp-im/xmpp_features.cpp
)

if(IRIS_ENABLE_JINGLE_SCTP)
    target_compile_definitions(iris PRIVATE JINGLE_SCTP)
    target_sources(iris PRIVATE
        xmpp-im/jingle-sctp.cpp
        xmpp-im/jingle-sctp-association_p.cpp
        xmpp-im/jingle-sctp-association_p.h
        xmpp-im/jingle-webrtc-datachannel_p.cpp
        xmpp-im/jingle-webrtc-datachannel_p.h
    )
endif()

if(B2_FOUND)
    message(STATUS "Building with system blake2 library")
    target_link_libraries(iris PRIVATE ${B2_LIBRARY})
else()
    if(NOT IRIS_BUNDLED_QCA)
        message(STATUS "No system blake2 and bundled QCA is disabled. Expect slow hashing.")
    endif()
    target_sources(iris PRIVATE
        blake2/blake2b-ref.c
        blake2/blake2s-ref.c
    )
endif()

target_link_libraries(iris
    PRIVATE
        $<BUILD_INTERFACE:stringprep>
        $<BUILD_INTERFACE:irisnet>
        ZLIB::ZLIB
    PUBLIC
        ${Qca_LIBRARY}
        Qt${QT_VERSION_MAJOR}::Core Qt${QT_VERSION_MAJOR}::Gui Qt${QT_VERSION_MAJOR}::Network Qt${QT_VERSION_MAJOR}::Xml
)

if(IRIS_BUNDLED_QCA)
    add_dependencies(iris QcaProject)
    target_include_directories(iris PUBLIC ${Qca_INCLUDE_DIR})
    target_link_libraries(iris PUBLIC OpenSSL::SSL)
endif()

if(IRIS_ENABLE_DEBUG)
    target_compile_definitions(iris PRIVATE XMPP_TEST)
endif()

target_compile_definitions(iris PUBLIC IRISNET_STATIC QSTRINGPREP_BUILDING)

if(IS_SUBPROJECT)
    target_include_directories(iris
        PUBLIC
            ${iris_SOURCE_DIR}/include
            ${iris_SOURCE_DIR}/src
            ${Qca_INCLUDE_DIR}
        )
    target_include_directories(iris
        PRIVATE
            ${iris_SOURCE_DIR}/include/iris
        )
else()
    target_include_directories(iris
        PRIVATE
            ${iris_SOURCE_DIR}/include
            ${iris_SOURCE_DIR}/include/iris
            ${iris_SOURCE_DIR}/src
            ${Qca_INCLUDE_DIR}
        )
endif()
target_include_directories(iris PUBLIC $<INSTALL_INTERFACE:include/xmpp>)

if (IRIS_ENABLE_INSTALL)
    install(FILES ${XMPP_JID_HEADERS}
        DESTINATION ${IRIS_INSTALL_INCLUDEDIR}/xmpp/jid
    )
    install(FILES ${XMPP_CORE_HEADERS}
        DESTINATION ${IRIS_INSTALL_INCLUDEDIR}/xmpp/xmpp-core
    )
    install(FILES ${XMPP_IM_HEADERS}
        DESTINATION ${IRIS_INSTALL_INCLUDEDIR}/xmpp/xmpp-im
    )
endif()<|MERGE_RESOLUTION|>--- conflicted
+++ resolved
@@ -35,11 +35,8 @@
     xmpp-im/xmpp_chatstate.h
     xmpp-im/xmpp_discoitem.h
     xmpp-im/xmpp_features.h
-<<<<<<< HEAD
+    xmpp-im/xmpp_form.h
     xmpp-im/xmpp_forwarding.h
-=======
-    xmpp-im/xmpp_form.h
->>>>>>> d8b219b0
     xmpp-im/xmpp_htmlelement.h
     xmpp-im/xmpp_httpauthrequest.h
     xmpp-im/xmpp_liveroster.h
@@ -131,11 +128,8 @@
     xmpp-im/xmpp_discoitem.cpp
     xmpp-im/xmpp_hash.cpp
     xmpp-im/xmpp_ibb.cpp
-<<<<<<< HEAD
     xmpp-im/xmpp_forwarding.cpp
-=======
     xmpp-im/xmpp_reference.cpp
->>>>>>> d8b219b0
     xmpp-im/xmpp_serverinfomanager.cpp
     xmpp-im/xmpp_subsets.cpp
     xmpp-im/xmpp_task.cpp
