--- conflicted
+++ resolved
@@ -19,11 +19,6 @@
 #include <stdint.h>
 #include <stdio.h>
 #include <string.h>
-
-<<<<<<< HEAD
-/* Padded structs result in a compile-time error */
-_Static_assert(sizeof(blake2s_param) == BLAKE2S_OUTBYTES, "sizeof(blake2s_param) != BLAKE2S_OUTBYTES");
-_Static_assert(sizeof(blake2b_param) == BLAKE2B_OUTBYTES, "sizeof(blake2b_param) != BLAKE2B_OUTBYTES");
 
 static const uint64_t blake2b_IV[8]
     = { 0x6a09e667f3bcc908ULL, 0xbb67ae8584caa73bULL, 0x3c6ef372fe94f82bULL, 0xa54ff53a5f1d36f1ULL,
@@ -36,14 +31,6 @@
     { 12, 5, 1, 15, 14, 13, 4, 10, 0, 7, 6, 3, 9, 2, 8, 11 }, { 13, 11, 7, 14, 12, 1, 3, 9, 5, 0, 15, 4, 8, 6, 2, 10 },
     { 6, 15, 14, 9, 11, 3, 0, 8, 12, 2, 13, 7, 1, 4, 10, 5 }, { 10, 2, 8, 4, 7, 6, 1, 5, 15, 11, 9, 14, 3, 12, 13, 0 },
     { 0, 1, 2, 3, 4, 5, 6, 7, 8, 9, 10, 11, 12, 13, 14, 15 }, { 14, 10, 4, 8, 9, 15, 13, 6, 1, 12, 0, 2, 11, 7, 5, 3 }
-=======
-static const uint64_t blake2b_IV[8] =
-{
-  0x6a09e667f3bcc908ULL, 0xbb67ae8584caa73bULL,
-  0x3c6ef372fe94f82bULL, 0xa54ff53a5f1d36f1ULL,
-  0x510e527fade682d1ULL, 0x9b05688c2b3e6c1fULL,
-  0x1f83d9abfb41bd6bULL, 0x5be0cd19137e2179ULL
->>>>>>> 9d84cfde
 };
 
 static void blake2b_set_lastnode(blake2b_state *S) { S->f[1] = (uint64_t)-1; }
