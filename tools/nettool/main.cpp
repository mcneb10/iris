--- conflicted
+++ resolved
@@ -223,15 +223,14 @@
 		if(null_dump && list[0].type() == NameRecord::Null)
 		{
 			QByteArray buf = list[0].rawData();
-<<<<<<< HEAD
-			if (fwrite(buf.data(), buf.size(), 1, stdout) != static_cast<size_t>(buf.size())) {
-				// FIXME Need error handling
-=======
-			if(fwrite(buf.data(), buf.size(), 1, stdout) < 1)
-			{
+			if(fwrite(buf.data(), buf.size(), 1, stdout) != static_cast<size_t>(buf.size()))
+			{
+				/* FIXME:
+				 C89/Unix allows fwrite() to return without having written everything.
+				 The application should retry in that case.
+				*/
 				fprintf(stderr, "Error: unable to write raw record to stdout\n");
 				emit quit();
->>>>>>> a5bf3926
 				return;
 			}
 		}
