--- conflicted
+++ resolved
@@ -222,15 +222,8 @@
 	while(1)
 	{
 		QByteArray line(1024, 0);
-<<<<<<< HEAD
-		if (fgets(line.data(), line.size(), fp) == 0) {
-			// FIXME Need error handling
-			return QStringList();
-		}
-=======
 		if(fgets(line.data(), line.size(), fp) == NULL)
 			return QStringList();
->>>>>>> a5bf3926
 		if(feof(fp))
 			break;
 
@@ -249,15 +242,8 @@
 static void wait_for_enter()
 {
 	QByteArray buf(1024, 0);
-<<<<<<< HEAD
-	if (fgets(buf.data(), buf.size(), stdin) == 0) {
-		// FIXME Need error handling
-		return;
-	}
-=======
 	if(fgets(buf.data(), buf.size(), stdin) == NULL)
 		return;
->>>>>>> a5bf3926
 }
 
 class App : public QObject
